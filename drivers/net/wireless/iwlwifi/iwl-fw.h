/******************************************************************************
 *
 * This file is provided under a dual BSD/GPLv2 license.  When using or
 * redistributing this file, you may do so under either license.
 *
 * GPL LICENSE SUMMARY
 *
 * Copyright(c) 2008 - 2014 Intel Corporation. All rights reserved.
 * Copyright(c) 2013 - 2014 Intel Mobile Communications GmbH
 *
 * This program is free software; you can redistribute it and/or modify
 * it under the terms of version 2 of the GNU General Public License as
 * published by the Free Software Foundation.
 *
 * This program is distributed in the hope that it will be useful, but
 * WITHOUT ANY WARRANTY; without even the implied warranty of
 * MERCHANTABILITY or FITNESS FOR A PARTICULAR PURPOSE.  See the GNU
 * General Public License for more details.
 *
 * You should have received a copy of the GNU General Public License
 * along with this program; if not, write to the Free Software
 * Foundation, Inc., 51 Franklin Street, Fifth Floor, Boston, MA 02110,
 * USA
 *
 * The full GNU General Public License is included in this distribution
 * in the file called COPYING.
 *
 * Contact Information:
 *  Intel Linux Wireless <ilw@linux.intel.com>
 * Intel Corporation, 5200 N.E. Elam Young Parkway, Hillsboro, OR 97124-6497
 *
 * BSD LICENSE
 *
 * Copyright(c) 2005 - 2014 Intel Corporation. All rights reserved.
 * Copyright(c) 2013 - 2014 Intel Mobile Communications GmbH
 * All rights reserved.
 *
 * Redistribution and use in source and binary forms, with or without
 * modification, are permitted provided that the following conditions
 * are met:
 *
 *  * Redistributions of source code must retain the above copyright
 *    notice, this list of conditions and the following disclaimer.
 *  * Redistributions in binary form must reproduce the above copyright
 *    notice, this list of conditions and the following disclaimer in
 *    the documentation and/or other materials provided with the
 *    distribution.
 *  * Neither the name Intel Corporation nor the names of its
 *    contributors may be used to endorse or promote products derived
 *    from this software without specific prior written permission.
 *
 * THIS SOFTWARE IS PROVIDED BY THE COPYRIGHT HOLDERS AND CONTRIBUTORS
 * "AS IS" AND ANY EXPRESS OR IMPLIED WARRANTIES, INCLUDING, BUT NOT
 * LIMITED TO, THE IMPLIED WARRANTIES OF MERCHANTABILITY AND FITNESS FOR
 * A PARTICULAR PURPOSE ARE DISCLAIMED. IN NO EVENT SHALL THE COPYRIGHT
 * OWNER OR CONTRIBUTORS BE LIABLE FOR ANY DIRECT, INDIRECT, INCIDENTAL,
 * SPECIAL, EXEMPLARY, OR CONSEQUENTIAL DAMAGES (INCLUDING, BUT NOT
 * LIMITED TO, PROCUREMENT OF SUBSTITUTE GOODS OR SERVICES; LOSS OF USE,
 * DATA, OR PROFITS; OR BUSINESS INTERRUPTION) HOWEVER CAUSED AND ON ANY
 * THEORY OF LIABILITY, WHETHER IN CONTRACT, STRICT LIABILITY, OR TORT
 * (INCLUDING NEGLIGENCE OR OTHERWISE) ARISING IN ANY WAY OUT OF THE USE
 * OF THIS SOFTWARE, EVEN IF ADVISED OF THE POSSIBILITY OF SUCH DAMAGE.
 *****************************************************************************/

#ifndef __iwl_fw_h__
#define __iwl_fw_h__
#include <linux/types.h>
#include <net/mac80211.h>

#include "iwl-fw-file.h"

/**
 * enum iwl_ucode_tlv_flag - ucode API flags
 * @IWL_UCODE_TLV_FLAGS_PAN: This is PAN capable microcode; this previously
 *	was a separate TLV but moved here to save space.
 * @IWL_UCODE_TLV_FLAGS_NEWSCAN: new uCode scan behaviour on hidden SSID,
 *	treats good CRC threshold as a boolean
 * @IWL_UCODE_TLV_FLAGS_MFP: This uCode image supports MFP (802.11w).
 * @IWL_UCODE_TLV_FLAGS_P2P: This uCode image supports P2P.
 * @IWL_UCODE_TLV_FLAGS_DW_BC_TABLE: The SCD byte count table is in DWORDS
 * @IWL_UCODE_TLV_FLAGS_UAPSD_SUPPORT: This uCode image supports uAPSD
 * @IWL_UCODE_TLV_FLAGS_SHORT_BL: 16 entries of black list instead of 64 in scan
 *	offload profile config command.
 * @IWL_UCODE_TLV_FLAGS_D3_6_IPV6_ADDRS: D3 image supports up to six
 *	(rather than two) IPv6 addresses
 * @IWL_UCODE_TLV_FLAGS_NO_BASIC_SSID: not sending a probe with the SSID element
 *	from the probe request template.
 * @IWL_UCODE_TLV_FLAGS_NEW_NSOFFL_SMALL: new NS offload (small version)
 * @IWL_UCODE_TLV_FLAGS_NEW_NSOFFL_LARGE: new NS offload (large version)
 * @IWL_UCODE_TLV_FLAGS_P2P_PM: P2P client supports PM as a stand alone MAC
 * @IWL_UCODE_TLV_FLAGS_P2P_BSS_PS_DCM: support power save on BSS station and
 *	P2P client interfaces simultaneously if they are in different bindings.
 * @IWL_UCODE_TLV_FLAGS_P2P_BSS_PS_SCM: support power save on BSS station and
 *	P2P client interfaces simultaneously if they are in same bindings.
 * @IWL_UCODE_TLV_FLAGS_UAPSD_SUPPORT: General support for uAPSD
 * @IWL_UCODE_TLV_FLAGS_P2P_PS_UAPSD: P2P client supports uAPSD power save
 * @IWL_UCODE_TLV_FLAGS_BCAST_FILTERING: uCode supports broadcast filtering.
 * @IWL_UCODE_TLV_FLAGS_GO_UAPSD: AP/GO interfaces support uAPSD clients
 * @IWL_UCODE_TLV_FLAGS_EBS_SUPPORT: this uCode image supports EBS.
 */
enum iwl_ucode_tlv_flag {
	IWL_UCODE_TLV_FLAGS_PAN			= BIT(0),
	IWL_UCODE_TLV_FLAGS_NEWSCAN		= BIT(1),
	IWL_UCODE_TLV_FLAGS_MFP			= BIT(2),
	IWL_UCODE_TLV_FLAGS_P2P			= BIT(3),
	IWL_UCODE_TLV_FLAGS_DW_BC_TABLE		= BIT(4),
	IWL_UCODE_TLV_FLAGS_SHORT_BL		= BIT(7),
	IWL_UCODE_TLV_FLAGS_D3_6_IPV6_ADDRS	= BIT(10),
	IWL_UCODE_TLV_FLAGS_NO_BASIC_SSID	= BIT(12),
	IWL_UCODE_TLV_FLAGS_NEW_NSOFFL_SMALL	= BIT(15),
	IWL_UCODE_TLV_FLAGS_NEW_NSOFFL_LARGE	= BIT(16),
	IWL_UCODE_TLV_FLAGS_P2P_PM		= BIT(21),
	IWL_UCODE_TLV_FLAGS_BSS_P2P_PS_DCM	= BIT(22),
	IWL_UCODE_TLV_FLAGS_BSS_P2P_PS_SCM	= BIT(23),
	IWL_UCODE_TLV_FLAGS_UAPSD_SUPPORT	= BIT(24),
	IWL_UCODE_TLV_FLAGS_EBS_SUPPORT		= BIT(25),
	IWL_UCODE_TLV_FLAGS_P2P_PS_UAPSD	= BIT(26),
	IWL_UCODE_TLV_FLAGS_BCAST_FILTERING	= BIT(29),
	IWL_UCODE_TLV_FLAGS_GO_UAPSD		= BIT(30),
};

/**
 * enum iwl_ucode_tlv_api - ucode api
 * @IWL_UCODE_TLV_API_WOWLAN_CONFIG_TID: wowlan config includes tid field.
 * @IWL_UCODE_TLV_CAPA_EXTENDED_BEACON: Support Extended beacon notification
 * @IWL_UCODE_TLV_API_BT_COEX_SPLIT: new API for BT Coex
 * @IWL_UCODE_TLV_API_CSA_FLOW: ucode can do unbind-bind flow for CSA.
 * @IWL_UCODE_TLV_API_DISABLE_STA_TX: ucode supports tx_disable bit.
 * @IWL_UCODE_TLV_API_LMAC_SCAN: This ucode uses LMAC unified scan API.
 * @IWL_UCODE_TLV_API_SF_NO_DUMMY_NOTIF: ucode supports disabling dummy notif.
 * @IWL_UCODE_TLV_API_FRAGMENTED_SCAN: This ucode supports active dwell time
 *	longer than the passive one, which is essential for fragmented scan.
 */
enum iwl_ucode_tlv_api {
	IWL_UCODE_TLV_API_WOWLAN_CONFIG_TID	= BIT(0),
	IWL_UCODE_TLV_CAPA_EXTENDED_BEACON	= BIT(1),
	IWL_UCODE_TLV_API_BT_COEX_SPLIT         = BIT(3),
	IWL_UCODE_TLV_API_CSA_FLOW		= BIT(4),
	IWL_UCODE_TLV_API_DISABLE_STA_TX	= BIT(5),
	IWL_UCODE_TLV_API_LMAC_SCAN		= BIT(6),
	IWL_UCODE_TLV_API_SF_NO_DUMMY_NOTIF	= BIT(7),
	IWL_UCODE_TLV_API_FRAGMENTED_SCAN	= BIT(8),
};

/**
 * enum iwl_ucode_tlv_capa - ucode capabilities
 * @IWL_UCODE_TLV_CAPA_D0I3_SUPPORT: supports D0i3
 * @IWL_UCODE_TLV_CAPA_UMAC_SCAN: supports UMAC scan.
 * @IWL_UCODE_TLV_CAPA_TDLS_SUPPORT: support basic TDLS functionality
 * @IWL_UCODE_TLV_CAPA_TXPOWER_INSERTION_SUPPORT: supports insertion of current
 *	tx power value into TPC Report action frame and Link Measurement Report
 *	action frame
 * @IWL_UCODE_TLV_CAPA_DS_PARAM_SET_IE_SUPPORT: supports updating current
 *	channel in DS parameter set element in probe requests.
 * @IWL_UCODE_TLV_CAPA_WFA_TPC_REP_IE_SUPPORT: supports adding TPC Report IE in
 *	probe requests.
 * @IWL_UCODE_TLV_CAPA_QUIET_PERIOD_SUPPORT: supports Quiet Period requests
 * @IWL_UCODE_TLV_CAPA_DQA_SUPPORT: supports dynamic queue allocation (DQA),
 *	which also implies support for the scheduler configuration command
<<<<<<< HEAD
 * @IWL_UCODE_TLV_CAPA_TDLS_CHANNEL_SWITCH: supports TDLS channel switching
=======
 * @IWL_UCODE_TLV_CAPA_HOTSPOT_SUPPORT: supports Hot Spot Command
>>>>>>> 5ac6c72e
 */
enum iwl_ucode_tlv_capa {
	IWL_UCODE_TLV_CAPA_D0I3_SUPPORT			= BIT(0),
	IWL_UCODE_TLV_CAPA_UMAC_SCAN			= BIT(2),
	IWL_UCODE_TLV_CAPA_TDLS_SUPPORT			= BIT(6),
	IWL_UCODE_TLV_CAPA_TXPOWER_INSERTION_SUPPORT	= BIT(8),
	IWL_UCODE_TLV_CAPA_DS_PARAM_SET_IE_SUPPORT	= BIT(9),
	IWL_UCODE_TLV_CAPA_WFA_TPC_REP_IE_SUPPORT	= BIT(10),
	IWL_UCODE_TLV_CAPA_QUIET_PERIOD_SUPPORT		= BIT(11),
	IWL_UCODE_TLV_CAPA_DQA_SUPPORT			= BIT(12),
<<<<<<< HEAD
	IWL_UCODE_TLV_CAPA_TDLS_CHANNEL_SWITCH		= BIT(13),
=======
	IWL_UCODE_TLV_CAPA_HOTSPOT_SUPPORT		= BIT(18),
>>>>>>> 5ac6c72e
};

/* The default calibrate table size if not specified by firmware file */
#define IWL_DEFAULT_STANDARD_PHY_CALIBRATE_TBL_SIZE	18
#define IWL_MAX_STANDARD_PHY_CALIBRATE_TBL_SIZE		19
#define IWL_MAX_PHY_CALIBRATE_TBL_SIZE			253

/* The default max probe length if not specified by the firmware file */
#define IWL_DEFAULT_MAX_PROBE_LENGTH	200

/**
 * enum iwl_ucode_type
 *
 * The type of ucode.
 *
 * @IWL_UCODE_REGULAR: Normal runtime ucode
 * @IWL_UCODE_INIT: Initial ucode
 * @IWL_UCODE_WOWLAN: Wake on Wireless enabled ucode
 */
enum iwl_ucode_type {
	IWL_UCODE_REGULAR,
	IWL_UCODE_INIT,
	IWL_UCODE_WOWLAN,
	IWL_UCODE_TYPE_MAX,
};

/*
 * enumeration of ucode section.
 * This enumeration is used directly for older firmware (before 16.0).
 * For new firmware, there can be up to 4 sections (see below) but the
 * first one packaged into the firmware file is the DATA section and
 * some debugging code accesses that.
 */
enum iwl_ucode_sec {
	IWL_UCODE_SECTION_DATA,
	IWL_UCODE_SECTION_INST,
};
/*
 * For 16.0 uCode and above, there is no differentiation between sections,
 * just an offset to the HW address.
 */
#define IWL_UCODE_SECTION_MAX 12
#define IWL_API_ARRAY_SIZE	1
#define IWL_CAPABILITIES_ARRAY_SIZE	1
#define CPU1_CPU2_SEPARATOR_SECTION	0xFFFFCCCC

struct iwl_ucode_capabilities {
	u32 max_probe_length;
	u32 n_scan_channels;
	u32 standard_phy_calibration_size;
	u32 flags;
	u32 api[IWL_API_ARRAY_SIZE];
	u32 capa[IWL_CAPABILITIES_ARRAY_SIZE];
};

/* one for each uCode image (inst/data, init/runtime/wowlan) */
struct fw_desc {
	const void *data;	/* vmalloc'ed data */
	u32 len;		/* size in bytes */
	u32 offset;		/* offset in the device */
};

struct fw_img {
	struct fw_desc sec[IWL_UCODE_SECTION_MAX];
	bool is_dual_cpus;
};

struct iwl_sf_region {
	u32 addr;
	u32 size;
};

/* uCode version contains 4 values: Major/Minor/API/Serial */
#define IWL_UCODE_MAJOR(ver)	(((ver) & 0xFF000000) >> 24)
#define IWL_UCODE_MINOR(ver)	(((ver) & 0x00FF0000) >> 16)
#define IWL_UCODE_API(ver)	(((ver) & 0x0000FF00) >> 8)
#define IWL_UCODE_SERIAL(ver)	((ver) & 0x000000FF)

/*
 * Calibration control struct.
 * Sent as part of the phy configuration command.
 * @flow_trigger: bitmap for which calibrations to perform according to
 *		flow triggers.
 * @event_trigger: bitmap for which calibrations to perform according to
 *		event triggers.
 */
struct iwl_tlv_calib_ctrl {
	__le32 flow_trigger;
	__le32 event_trigger;
} __packed;

enum iwl_fw_phy_cfg {
	FW_PHY_CFG_RADIO_TYPE_POS = 0,
	FW_PHY_CFG_RADIO_TYPE = 0x3 << FW_PHY_CFG_RADIO_TYPE_POS,
	FW_PHY_CFG_RADIO_STEP_POS = 2,
	FW_PHY_CFG_RADIO_STEP = 0x3 << FW_PHY_CFG_RADIO_STEP_POS,
	FW_PHY_CFG_RADIO_DASH_POS = 4,
	FW_PHY_CFG_RADIO_DASH = 0x3 << FW_PHY_CFG_RADIO_DASH_POS,
	FW_PHY_CFG_TX_CHAIN_POS = 16,
	FW_PHY_CFG_TX_CHAIN = 0xf << FW_PHY_CFG_TX_CHAIN_POS,
	FW_PHY_CFG_RX_CHAIN_POS = 20,
	FW_PHY_CFG_RX_CHAIN = 0xf << FW_PHY_CFG_RX_CHAIN_POS,
};

#define IWL_UCODE_MAX_CS		1

/**
 * struct iwl_fw_cipher_scheme - a cipher scheme supported by FW.
 * @cipher: a cipher suite selector
 * @flags: cipher scheme flags (currently reserved for a future use)
 * @hdr_len: a size of MPDU security header
 * @pn_len: a size of PN
 * @pn_off: an offset of pn from the beginning of the security header
 * @key_idx_off: an offset of key index byte in the security header
 * @key_idx_mask: a bit mask of key_idx bits
 * @key_idx_shift: bit shift needed to get key_idx
 * @mic_len: mic length in bytes
 * @hw_cipher: a HW cipher index used in host commands
 */
struct iwl_fw_cipher_scheme {
	__le32 cipher;
	u8 flags;
	u8 hdr_len;
	u8 pn_len;
	u8 pn_off;
	u8 key_idx_off;
	u8 key_idx_mask;
	u8 key_idx_shift;
	u8 mic_len;
	u8 hw_cipher;
} __packed;

/**
 * struct iwl_fw_cscheme_list - a cipher scheme list
 * @size: a number of entries
 * @cs: cipher scheme entries
 */
struct iwl_fw_cscheme_list {
	u8 size;
	struct iwl_fw_cipher_scheme cs[];
} __packed;

/**
 * struct iwl_fw - variables associated with the firmware
 *
 * @ucode_ver: ucode version from the ucode file
 * @fw_version: firmware version string
 * @img: ucode image like ucode_rt, ucode_init, ucode_wowlan.
 * @ucode_capa: capabilities parsed from the ucode file.
 * @enhance_sensitivity_table: device can do enhanced sensitivity.
 * @init_evtlog_ptr: event log offset for init ucode.
 * @init_evtlog_size: event log size for init ucode.
 * @init_errlog_ptr: error log offfset for init ucode.
 * @inst_evtlog_ptr: event log offset for runtime ucode.
 * @inst_evtlog_size: event log size for runtime ucode.
 * @inst_errlog_ptr: error log offfset for runtime ucode.
 * @mvm_fw: indicates this is MVM firmware
 * @cipher_scheme: optional external cipher scheme.
 */
struct iwl_fw {
	u32 ucode_ver;

	char fw_version[ETHTOOL_FWVERS_LEN];

	/* ucode images */
	struct fw_img img[IWL_UCODE_TYPE_MAX];

	struct iwl_ucode_capabilities ucode_capa;
	bool enhance_sensitivity_table;

	u32 init_evtlog_ptr, init_evtlog_size, init_errlog_ptr;
	u32 inst_evtlog_ptr, inst_evtlog_size, inst_errlog_ptr;

	struct iwl_tlv_calib_ctrl default_calib[IWL_UCODE_TYPE_MAX];
	u32 phy_config;
	u8 valid_tx_ant;
	u8 valid_rx_ant;

	bool mvm_fw;

	struct ieee80211_cipher_scheme cs[IWL_UCODE_MAX_CS];
	u8 human_readable[FW_VER_HUMAN_READABLE_SZ];
};

#endif  /* __iwl_fw_h__ */<|MERGE_RESOLUTION|>--- conflicted
+++ resolved
@@ -157,11 +157,8 @@
  * @IWL_UCODE_TLV_CAPA_QUIET_PERIOD_SUPPORT: supports Quiet Period requests
  * @IWL_UCODE_TLV_CAPA_DQA_SUPPORT: supports dynamic queue allocation (DQA),
  *	which also implies support for the scheduler configuration command
-<<<<<<< HEAD
  * @IWL_UCODE_TLV_CAPA_TDLS_CHANNEL_SWITCH: supports TDLS channel switching
-=======
  * @IWL_UCODE_TLV_CAPA_HOTSPOT_SUPPORT: supports Hot Spot Command
->>>>>>> 5ac6c72e
  */
 enum iwl_ucode_tlv_capa {
 	IWL_UCODE_TLV_CAPA_D0I3_SUPPORT			= BIT(0),
@@ -172,11 +169,8 @@
 	IWL_UCODE_TLV_CAPA_WFA_TPC_REP_IE_SUPPORT	= BIT(10),
 	IWL_UCODE_TLV_CAPA_QUIET_PERIOD_SUPPORT		= BIT(11),
 	IWL_UCODE_TLV_CAPA_DQA_SUPPORT			= BIT(12),
-<<<<<<< HEAD
 	IWL_UCODE_TLV_CAPA_TDLS_CHANNEL_SWITCH		= BIT(13),
-=======
 	IWL_UCODE_TLV_CAPA_HOTSPOT_SUPPORT		= BIT(18),
->>>>>>> 5ac6c72e
 };
 
 /* The default calibrate table size if not specified by firmware file */
