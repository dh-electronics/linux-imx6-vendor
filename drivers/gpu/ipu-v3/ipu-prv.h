/*
 * Copyright (c) 2010 Sascha Hauer <s.hauer@pengutronix.de>
 * Copyright (C) 2005-2009 Freescale Semiconductor, Inc.
 *
 * This program is free software; you can redistribute it and/or modify it
 * under the terms of the GNU General Public License as published by the
 * Free Software Foundation; either version 2 of the License, or (at your
 * option) any later version.
 *
 * This program is distributed in the hope that it will be useful, but
 * WITHOUT ANY WARRANTY; without even the implied warranty of MERCHANTABILITY
 * or FITNESS FOR A PARTICULAR PURPOSE.  See the GNU General Public License
 * for more details.
 */
#ifndef __IPU_PRV_H__
#define __IPU_PRV_H__

struct ipu_soc;

#include <linux/types.h>
#include <linux/device.h>
#include <linux/clk.h>
#include <linux/platform_device.h>

#include <video/imx-ipu-v3.h>

#define IPU_MCU_T_DEFAULT	8
#define IPU_CM_IDMAC_REG_OFS	0x00008000
#define IPU_CM_IC_REG_OFS	0x00020000
#define IPU_CM_IRT_REG_OFS	0x00028000
#define IPU_CM_CSI0_REG_OFS	0x00030000
#define IPU_CM_CSI1_REG_OFS	0x00038000
#define IPU_CM_SMFC_REG_OFS	0x00050000
#define IPU_CM_DC_REG_OFS	0x00058000
#define IPU_CM_DMFC_REG_OFS	0x00060000

/* Register addresses */
/* IPU Common registers */
#define IPU_CM_REG(offset)	(offset)

#define IPU_CONF			IPU_CM_REG(0)

#define IPU_SRM_PRI1			IPU_CM_REG(0x00a0)
#define IPU_SRM_PRI2			IPU_CM_REG(0x00a4)
#define IPU_FS_PROC_FLOW1		IPU_CM_REG(0x00a8)
#define IPU_FS_PROC_FLOW2		IPU_CM_REG(0x00ac)
#define IPU_FS_PROC_FLOW3		IPU_CM_REG(0x00b0)
#define IPU_FS_DISP_FLOW1		IPU_CM_REG(0x00b4)
#define IPU_FS_DISP_FLOW2		IPU_CM_REG(0x00b8)
#define IPU_SKIP			IPU_CM_REG(0x00bc)
#define IPU_DISP_ALT_CONF		IPU_CM_REG(0x00c0)
#define IPU_DISP_GEN			IPU_CM_REG(0x00c4)
#define IPU_DISP_ALT1			IPU_CM_REG(0x00c8)
#define IPU_DISP_ALT2			IPU_CM_REG(0x00cc)
#define IPU_DISP_ALT3			IPU_CM_REG(0x00d0)
#define IPU_DISP_ALT4			IPU_CM_REG(0x00d4)
#define IPU_SNOOP			IPU_CM_REG(0x00d8)
#define IPU_MEM_RST			IPU_CM_REG(0x00dc)
#define IPU_PM				IPU_CM_REG(0x00e0)
#define IPU_GPR				IPU_CM_REG(0x00e4)
#define IPU_CHA_DB_MODE_SEL(ch)		IPU_CM_REG(0x0150 + 4 * ((ch) / 32))
#define IPU_ALT_CHA_DB_MODE_SEL(ch)	IPU_CM_REG(0x0168 + 4 * ((ch) / 32))
#define IPU_CHA_CUR_BUF(ch)		IPU_CM_REG(0x023C + 4 * ((ch) / 32))
#define IPU_ALT_CUR_BUF0		IPU_CM_REG(0x0244)
#define IPU_ALT_CUR_BUF1		IPU_CM_REG(0x0248)
#define IPU_SRM_STAT			IPU_CM_REG(0x024C)
#define IPU_PROC_TASK_STAT		IPU_CM_REG(0x0250)
#define IPU_DISP_TASK_STAT		IPU_CM_REG(0x0254)
#define IPU_CHA_BUF0_RDY(ch)		IPU_CM_REG(0x0268 + 4 * ((ch) / 32))
#define IPU_CHA_BUF1_RDY(ch)		IPU_CM_REG(0x0270 + 4 * ((ch) / 32))
#define IPU_CHA_BUF2_RDY(ch)		IPU_CM_REG(0x0288 + 4 * ((ch) / 32))
#define IPU_ALT_CHA_BUF0_RDY(ch)	IPU_CM_REG(0x0278 + 4 * ((ch) / 32))
#define IPU_ALT_CHA_BUF1_RDY(ch)	IPU_CM_REG(0x0280 + 4 * ((ch) / 32))

#define IPU_INT_CTRL(n)		IPU_CM_REG(0x003C + 4 * (n))
#define IPU_INT_STAT(n)		IPU_CM_REG(0x0200 + 4 * (n))

#define IPU_DI0_COUNTER_RELEASE			(1 << 24)
#define IPU_DI1_COUNTER_RELEASE			(1 << 25)

#define IPU_IDMAC_REG(offset)	(offset)

#define IDMAC_CONF			IPU_IDMAC_REG(0x0000)
#define IDMAC_CHA_EN(ch)		IPU_IDMAC_REG(0x0004 + 4 * ((ch) / 32))
#define IDMAC_SEP_ALPHA			IPU_IDMAC_REG(0x000c)
#define IDMAC_ALT_SEP_ALPHA		IPU_IDMAC_REG(0x0010)
#define IDMAC_CHA_PRI(ch)		IPU_IDMAC_REG(0x0014 + 4 * ((ch) / 32))
#define IDMAC_WM_EN(ch)			IPU_IDMAC_REG(0x001c + 4 * ((ch) / 32))
#define IDMAC_CH_LOCK_EN_1		IPU_IDMAC_REG(0x0024)
#define IDMAC_CH_LOCK_EN_2		IPU_IDMAC_REG(0x0028)
#define IDMAC_SUB_ADDR_0		IPU_IDMAC_REG(0x002c)
#define IDMAC_SUB_ADDR_1		IPU_IDMAC_REG(0x0030)
#define IDMAC_SUB_ADDR_2		IPU_IDMAC_REG(0x0034)
#define IDMAC_BAND_EN(ch)		IPU_IDMAC_REG(0x0040 + 4 * ((ch) / 32))
#define IDMAC_CHA_BUSY(ch)		IPU_IDMAC_REG(0x0100 + 4 * ((ch) / 32))

#define IPU_NUM_IRQS	(32 * 15)

enum ipu_modules {
	IPU_CONF_CSI0_EN		= (1 << 0),
	IPU_CONF_CSI1_EN		= (1 << 1),
	IPU_CONF_IC_EN			= (1 << 2),
	IPU_CONF_ROT_EN			= (1 << 3),
	IPU_CONF_ISP_EN			= (1 << 4),
	IPU_CONF_DP_EN			= (1 << 5),
	IPU_CONF_DI0_EN			= (1 << 6),
	IPU_CONF_DI1_EN			= (1 << 7),
	IPU_CONF_SMFC_EN		= (1 << 8),
	IPU_CONF_DC_EN			= (1 << 9),
	IPU_CONF_DMFC_EN		= (1 << 10),

	IPU_CONF_VDI_EN			= (1 << 12),

	IPU_CONF_IDMAC_DIS		= (1 << 22),

	IPU_CONF_IC_DMFC_SEL		= (1 << 25),
	IPU_CONF_IC_DMFC_SYNC		= (1 << 26),
	IPU_CONF_VDI_DMFC_SYNC		= (1 << 27),

	IPU_CONF_CSI0_DATA_SOURCE	= (1 << 28),
	IPU_CONF_CSI1_DATA_SOURCE	= (1 << 29),
	IPU_CONF_IC_INPUT		= (1 << 30),
	IPU_CONF_CSI_SEL		= (1 << 31),
};

struct ipuv3_channel {
	unsigned int num;

	bool enabled;
	bool busy;

	struct ipu_soc *ipu;
};

struct ipu_cpmem;
<<<<<<< HEAD
=======
struct ipu_csi;
>>>>>>> dfda0df3
struct ipu_dc_priv;
struct ipu_dmfc_priv;
struct ipu_di;
struct ipu_ic_priv;
struct ipu_smfc_priv;

struct ipu_devtype;

struct ipu_soc {
	struct device		*dev;
	const struct ipu_devtype	*devtype;
	enum ipuv3_type		ipu_type;
	spinlock_t		lock;
	struct mutex		channel_lock;

	void __iomem		*cm_reg;
	void __iomem		*idmac_reg;

	int			usecount;

	struct clk		*clk;

	struct ipuv3_channel	channel[64];

	int			irq_sync;
	int			irq_err;
	struct irq_domain	*domain;

	struct ipu_cpmem	*cpmem_priv;
	struct ipu_dc_priv	*dc_priv;
	struct ipu_dp_priv	*dp_priv;
	struct ipu_dmfc_priv	*dmfc_priv;
	struct ipu_di		*di_priv[2];
	struct ipu_csi		*csi_priv[2];
	struct ipu_ic_priv	*ic_priv;
	struct ipu_smfc_priv	*smfc_priv;
};

static inline u32 ipu_idmac_read(struct ipu_soc *ipu, unsigned offset)
{
	return readl(ipu->idmac_reg + offset);
}

static inline void ipu_idmac_write(struct ipu_soc *ipu, u32 value,
				   unsigned offset)
{
	writel(value, ipu->idmac_reg + offset);
}

void ipu_srm_dp_sync_update(struct ipu_soc *ipu);

int ipu_module_enable(struct ipu_soc *ipu, u32 mask);
int ipu_module_disable(struct ipu_soc *ipu, u32 mask);

bool ipu_idmac_channel_busy(struct ipu_soc *ipu, unsigned int chno);
int ipu_wait_interrupt(struct ipu_soc *ipu, int irq, int ms);

int ipu_csi_init(struct ipu_soc *ipu, struct device *dev, int id,
		 unsigned long base, u32 module, struct clk *clk_ipu);
void ipu_csi_exit(struct ipu_soc *ipu, int id);

int ipu_ic_init(struct ipu_soc *ipu, struct device *dev,
		unsigned long base, unsigned long tpmem_base);
void ipu_ic_exit(struct ipu_soc *ipu);

int ipu_di_init(struct ipu_soc *ipu, struct device *dev, int id,
		unsigned long base, u32 module, struct clk *ipu_clk);
void ipu_di_exit(struct ipu_soc *ipu, int id);

int ipu_dmfc_init(struct ipu_soc *ipu, struct device *dev, unsigned long base,
		struct clk *ipu_clk);
void ipu_dmfc_exit(struct ipu_soc *ipu);

int ipu_dp_init(struct ipu_soc *ipu, struct device *dev, unsigned long base);
void ipu_dp_exit(struct ipu_soc *ipu);

int ipu_dc_init(struct ipu_soc *ipu, struct device *dev, unsigned long base,
		unsigned long template_base);
void ipu_dc_exit(struct ipu_soc *ipu);

int ipu_cpmem_init(struct ipu_soc *ipu, struct device *dev, unsigned long base);
void ipu_cpmem_exit(struct ipu_soc *ipu);

int ipu_smfc_init(struct ipu_soc *ipu, struct device *dev, unsigned long base);
void ipu_smfc_exit(struct ipu_soc *ipu);

#endif				/* __IPU_PRV_H__ */<|MERGE_RESOLUTION|>--- conflicted
+++ resolved
@@ -133,10 +133,7 @@
 };
 
 struct ipu_cpmem;
-<<<<<<< HEAD
-=======
 struct ipu_csi;
->>>>>>> dfda0df3
 struct ipu_dc_priv;
 struct ipu_dmfc_priv;
 struct ipu_di;
