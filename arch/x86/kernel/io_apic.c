/*
 *	Intel IO-APIC support for multi-Pentium hosts.
 *
 *	Copyright (C) 1997, 1998, 1999, 2000 Ingo Molnar, Hajnalka Szabo
 *
 *	Many thanks to Stig Venaas for trying out countless experimental
 *	patches and reporting/debugging problems patiently!
 *
 *	(c) 1999, Multiple IO-APIC support, developed by
 *	Ken-ichi Yaku <yaku@css1.kbnes.nec.co.jp> and
 *      Hidemi Kishimoto <kisimoto@css1.kbnes.nec.co.jp>,
 *	further tested and cleaned up by Zach Brown <zab@redhat.com>
 *	and Ingo Molnar <mingo@redhat.com>
 *
 *	Fixes
 *	Maciej W. Rozycki	:	Bits for genuine 82489DX APICs;
 *					thanks to Eric Gilmore
 *					and Rolf G. Tews
 *					for testing these extensively
 *	Paul Diefenbaugh	:	Added full ACPI support
 */

#include <linux/mm.h>
#include <linux/interrupt.h>
#include <linux/init.h>
#include <linux/delay.h>
#include <linux/sched.h>
#include <linux/pci.h>
#include <linux/mc146818rtc.h>
#include <linux/compiler.h>
#include <linux/acpi.h>
#include <linux/module.h>
#include <linux/sysdev.h>
#include <linux/msi.h>
#include <linux/htirq.h>
#include <linux/freezer.h>
#include <linux/kthread.h>
#include <linux/jiffies.h>	/* time_after() */
#ifdef CONFIG_ACPI
#include <acpi/acpi_bus.h>
#endif
#include <linux/bootmem.h>
#include <linux/dmar.h>
#include <linux/hpet.h>

#include <asm/idle.h>
#include <asm/io.h>
#include <asm/smp.h>
#include <asm/desc.h>
#include <asm/proto.h>
#include <asm/acpi.h>
#include <asm/dma.h>
#include <asm/timer.h>
#include <asm/i8259.h>
#include <asm/nmi.h>
#include <asm/msidef.h>
#include <asm/hypertransport.h>
#include <asm/setup.h>
#include <asm/irq_remapping.h>
#include <asm/hpet.h>
#include <asm/uv/uv_hub.h>
#include <asm/uv/uv_irq.h>

#include <mach_ipi.h>
#include <mach_apic.h>
#include <mach_apicdef.h>

#define __apicdebuginit(type) static type __init

/*
 *      Is the SiS APIC rmw bug present ?
 *      -1 = don't know, 0 = no, 1 = yes
 */
int sis_apic_bug = -1;

static DEFINE_SPINLOCK(ioapic_lock);
static DEFINE_SPINLOCK(vector_lock);

/*
 * # of IRQ routing registers
 */
int nr_ioapic_registers[MAX_IO_APICS];

/* I/O APIC entries */
struct mp_config_ioapic mp_ioapics[MAX_IO_APICS];
int nr_ioapics;

/* MP IRQ source entries */
struct mp_config_intsrc mp_irqs[MAX_IRQ_SOURCES];

/* # of MP IRQ source entries */
int mp_irq_entries;

#if defined (CONFIG_MCA) || defined (CONFIG_EISA)
int mp_bus_id_to_type[MAX_MP_BUSSES];
#endif

DECLARE_BITMAP(mp_bus_not_pci, MAX_MP_BUSSES);

int skip_ioapic_setup;

static int __init parse_noapic(char *str)
{
	/* disable IO-APIC */
	disable_ioapic_setup();
	return 0;
}
early_param("noapic", parse_noapic);

struct irq_pin_list;

/*
 * This is performance-critical, we want to do it O(1)
 *
 * the indexing order of this array favors 1:1 mappings
 * between pins and IRQs.
 */

struct irq_pin_list {
	int apic, pin;
	struct irq_pin_list *next;
};

static struct irq_pin_list *get_one_free_irq_2_pin(int cpu)
{
	struct irq_pin_list *pin;
	int node;

	node = cpu_to_node(cpu);

	pin = kzalloc_node(sizeof(*pin), GFP_ATOMIC, node);
	printk(KERN_DEBUG "  alloc irq_2_pin on cpu %d node %d\n", cpu, node);

	return pin;
}

struct irq_cfg {
	struct irq_pin_list *irq_2_pin;
	cpumask_var_t domain;
	cpumask_var_t old_domain;
	unsigned move_cleanup_count;
	u8 vector;
	u8 move_in_progress : 1;
#ifdef CONFIG_NUMA_MIGRATE_IRQ_DESC
	u8 move_desc_pending : 1;
#endif
};

/* irq_cfg is indexed by the sum of all RTEs in all I/O APICs. */
#ifdef CONFIG_SPARSE_IRQ
static struct irq_cfg irq_cfgx[] = {
#else
static struct irq_cfg irq_cfgx[NR_IRQS] = {
#endif
<<<<<<< HEAD
	[0]  = { .vector = IRQ0_VECTOR,  },
	[1]  = { .vector = IRQ1_VECTOR,  },
	[2]  = { .vector = IRQ2_VECTOR,  },
	[3]  = { .vector = IRQ3_VECTOR,  },
	[4]  = { .vector = IRQ4_VECTOR,  },
	[5]  = { .vector = IRQ5_VECTOR,  },
	[6]  = { .vector = IRQ6_VECTOR,  },
	[7]  = { .vector = IRQ7_VECTOR,  },
	[8]  = { .vector = IRQ8_VECTOR,  },
	[9]  = { .vector = IRQ9_VECTOR,  },
	[10] = { .vector = IRQ10_VECTOR, },
	[11] = { .vector = IRQ11_VECTOR, },
	[12] = { .vector = IRQ12_VECTOR, },
	[13] = { .vector = IRQ13_VECTOR, },
	[14] = { .vector = IRQ14_VECTOR, },
	[15] = { .vector = IRQ15_VECTOR, },
=======
	[0]  = { .domain = CPU_MASK_ALL, .vector = IRQ0_VECTOR,  },
	[1]  = { .domain = CPU_MASK_ALL, .vector = IRQ1_VECTOR,  },
	[2]  = { .domain = CPU_MASK_ALL, .vector = IRQ2_VECTOR,  },
	[3]  = { .domain = CPU_MASK_ALL, .vector = IRQ3_VECTOR,  },
	[4]  = { .domain = CPU_MASK_ALL, .vector = IRQ4_VECTOR,  },
	[5]  = { .domain = CPU_MASK_ALL, .vector = IRQ5_VECTOR,  },
	[6]  = { .domain = CPU_MASK_ALL, .vector = IRQ6_VECTOR,  },
	[7]  = { .domain = CPU_MASK_ALL, .vector = IRQ7_VECTOR,  },
	[8]  = { .domain = CPU_MASK_ALL, .vector = IRQ8_VECTOR,  },
	[9]  = { .domain = CPU_MASK_ALL, .vector = IRQ9_VECTOR,  },
	[10] = { .domain = CPU_MASK_ALL, .vector = IRQ10_VECTOR, },
	[11] = { .domain = CPU_MASK_ALL, .vector = IRQ11_VECTOR, },
	[12] = { .domain = CPU_MASK_ALL, .vector = IRQ12_VECTOR, },
	[13] = { .domain = CPU_MASK_ALL, .vector = IRQ13_VECTOR, },
	[14] = { .domain = CPU_MASK_ALL, .vector = IRQ14_VECTOR, },
	[15] = { .domain = CPU_MASK_ALL, .vector = IRQ15_VECTOR, },
>>>>>>> 8c384cde
};

void __init arch_early_irq_init(void)
{
	struct irq_cfg *cfg;
	struct irq_desc *desc;
	int count;
	int i;

	cfg = irq_cfgx;
	count = ARRAY_SIZE(irq_cfgx);
<<<<<<< HEAD

	for (i = 0; i < count; i++) {
		desc = irq_to_desc(i);
		desc->chip_data = &cfg[i];
		alloc_bootmem_cpumask_var(&cfg[i].domain);
		alloc_bootmem_cpumask_var(&cfg[i].old_domain);
		if (i < NR_IRQS_LEGACY)
			cpumask_setall(cfg[i].domain);
	}
}

=======

	for (i = 0; i < count; i++) {
		desc = irq_to_desc(i);
		desc->chip_data = &cfg[i];
	}
}

>>>>>>> 8c384cde
#ifdef CONFIG_SPARSE_IRQ
static struct irq_cfg *irq_cfg(unsigned int irq)
{
	struct irq_cfg *cfg = NULL;
	struct irq_desc *desc;

	desc = irq_to_desc(irq);
	if (desc)
		cfg = desc->chip_data;

	return cfg;
<<<<<<< HEAD
}

static struct irq_cfg *get_one_free_irq_cfg(int cpu)
{
	struct irq_cfg *cfg;
	int node;

	node = cpu_to_node(cpu);

	cfg = kzalloc_node(sizeof(*cfg), GFP_ATOMIC, node);
	if (cfg) {
		/* FIXME: needs alloc_cpumask_var_node() */
		if (!alloc_cpumask_var(&cfg->domain, GFP_ATOMIC)) {
			kfree(cfg);
			cfg = NULL;
		} else if (!alloc_cpumask_var(&cfg->old_domain, GFP_ATOMIC)) {
			free_cpumask_var(cfg->domain);
			kfree(cfg);
			cfg = NULL;
		} else {
			cpumask_clear(cfg->domain);
			cpumask_clear(cfg->old_domain);
		}
	}
	printk(KERN_DEBUG "  alloc irq_cfg on cpu %d node %d\n", cpu, node);

	return cfg;
}

void arch_init_chip_data(struct irq_desc *desc, int cpu)
{
	struct irq_cfg *cfg;

	cfg = desc->chip_data;
	if (!cfg) {
		desc->chip_data = get_one_free_irq_cfg(cpu);
		if (!desc->chip_data) {
			printk(KERN_ERR "can not alloc irq_cfg\n");
			BUG_ON(1);
		}
	}
}

#ifdef CONFIG_NUMA_MIGRATE_IRQ_DESC

static void
init_copy_irq_2_pin(struct irq_cfg *old_cfg, struct irq_cfg *cfg, int cpu)
{
	struct irq_pin_list *old_entry, *head, *tail, *entry;

	cfg->irq_2_pin = NULL;
	old_entry = old_cfg->irq_2_pin;
	if (!old_entry)
		return;

=======
}

static struct irq_cfg *get_one_free_irq_cfg(int cpu)
{
	struct irq_cfg *cfg;
	int node;

	node = cpu_to_node(cpu);

	cfg = kzalloc_node(sizeof(*cfg), GFP_ATOMIC, node);
	printk(KERN_DEBUG "  alloc irq_cfg on cpu %d node %d\n", cpu, node);

	return cfg;
}

void arch_init_chip_data(struct irq_desc *desc, int cpu)
{
	struct irq_cfg *cfg;

	cfg = desc->chip_data;
	if (!cfg) {
		desc->chip_data = get_one_free_irq_cfg(cpu);
		if (!desc->chip_data) {
			printk(KERN_ERR "can not alloc irq_cfg\n");
			BUG_ON(1);
		}
	}
}

#ifdef CONFIG_NUMA_MIGRATE_IRQ_DESC

static void
init_copy_irq_2_pin(struct irq_cfg *old_cfg, struct irq_cfg *cfg, int cpu)
{
	struct irq_pin_list *old_entry, *head, *tail, *entry;

	cfg->irq_2_pin = NULL;
	old_entry = old_cfg->irq_2_pin;
	if (!old_entry)
		return;

>>>>>>> 8c384cde
	entry = get_one_free_irq_2_pin(cpu);
	if (!entry)
		return;

	entry->apic	= old_entry->apic;
	entry->pin	= old_entry->pin;
	head		= entry;
	tail		= entry;
	old_entry	= old_entry->next;
	while (old_entry) {
		entry = get_one_free_irq_2_pin(cpu);
		if (!entry) {
			entry = head;
			while (entry) {
				head = entry->next;
				kfree(entry);
				entry = head;
			}
			/* still use the old one */
			return;
		}
		entry->apic	= old_entry->apic;
		entry->pin	= old_entry->pin;
		tail->next	= entry;
		tail		= entry;
		old_entry	= old_entry->next;
	}

	tail->next = NULL;
	cfg->irq_2_pin = head;
}

static void free_irq_2_pin(struct irq_cfg *old_cfg, struct irq_cfg *cfg)
{
	struct irq_pin_list *entry, *next;

	if (old_cfg->irq_2_pin == cfg->irq_2_pin)
		return;

	entry = old_cfg->irq_2_pin;

	while (entry) {
		next = entry->next;
		kfree(entry);
		entry = next;
	}
	old_cfg->irq_2_pin = NULL;
}

void arch_init_copy_chip_data(struct irq_desc *old_desc,
				 struct irq_desc *desc, int cpu)
{
	struct irq_cfg *cfg;
	struct irq_cfg *old_cfg;

	cfg = get_one_free_irq_cfg(cpu);

	if (!cfg)
		return;

	desc->chip_data = cfg;

	old_cfg = old_desc->chip_data;

	memcpy(cfg, old_cfg, sizeof(struct irq_cfg));

	init_copy_irq_2_pin(old_cfg, cfg, cpu);
<<<<<<< HEAD
}

static void free_irq_cfg(struct irq_cfg *old_cfg)
{
	kfree(old_cfg);
}

void arch_free_chip_data(struct irq_desc *old_desc, struct irq_desc *desc)
{
	struct irq_cfg *old_cfg, *cfg;

	old_cfg = old_desc->chip_data;
	cfg = desc->chip_data;

	if (old_cfg == cfg)
		return;

	if (old_cfg) {
		free_irq_2_pin(old_cfg, cfg);
		free_irq_cfg(old_cfg);
		old_desc->chip_data = NULL;
	}
}

static void
set_extra_move_desc(struct irq_desc *desc, const struct cpumask *mask)
{
	struct irq_cfg *cfg = desc->chip_data;

	if (!cfg->move_in_progress) {
		/* it means that domain is not changed */
		if (!cpumask_intersects(&desc->affinity, mask))
			cfg->move_desc_pending = 1;
	}
}
#endif

#else
static struct irq_cfg *irq_cfg(unsigned int irq)
{
	return irq < nr_irqs ? irq_cfgx + irq : NULL;
}

#endif

#ifndef CONFIG_NUMA_MIGRATE_IRQ_DESC
static inline void
set_extra_move_desc(struct irq_desc *desc, const struct cpumask *mask)
=======
}

static void free_irq_cfg(struct irq_cfg *old_cfg)
{
	kfree(old_cfg);
}

void arch_free_chip_data(struct irq_desc *old_desc, struct irq_desc *desc)
{
	struct irq_cfg *old_cfg, *cfg;

	old_cfg = old_desc->chip_data;
	cfg = desc->chip_data;

	if (old_cfg == cfg)
		return;

	if (old_cfg) {
		free_irq_2_pin(old_cfg, cfg);
		free_irq_cfg(old_cfg);
		old_desc->chip_data = NULL;
	}
}

static void set_extra_move_desc(struct irq_desc *desc, cpumask_t mask)
{
	struct irq_cfg *cfg = desc->chip_data;

	if (!cfg->move_in_progress) {
		/* it means that domain is not changed */
		if (!cpus_intersects(desc->affinity, mask))
			cfg->move_desc_pending = 1;
	}
}
#endif

#else
static struct irq_cfg *irq_cfg(unsigned int irq)
{
	return irq < nr_irqs ? irq_cfgx + irq : NULL;
}

#endif

#ifndef CONFIG_NUMA_MIGRATE_IRQ_DESC
static inline void set_extra_move_desc(struct irq_desc *desc, cpumask_t mask)
>>>>>>> 8c384cde
{
}
#endif

struct io_apic {
	unsigned int index;
	unsigned int unused[3];
	unsigned int data;
};

static __attribute_const__ struct io_apic __iomem *io_apic_base(int idx)
{
	return (void __iomem *) __fix_to_virt(FIX_IO_APIC_BASE_0 + idx)
		+ (mp_ioapics[idx].mp_apicaddr & ~PAGE_MASK);
}

static inline unsigned int io_apic_read(unsigned int apic, unsigned int reg)
{
	struct io_apic __iomem *io_apic = io_apic_base(apic);
	writel(reg, &io_apic->index);
	return readl(&io_apic->data);
}

static inline void io_apic_write(unsigned int apic, unsigned int reg, unsigned int value)
{
	struct io_apic __iomem *io_apic = io_apic_base(apic);
	writel(reg, &io_apic->index);
	writel(value, &io_apic->data);
}

/*
 * Re-write a value: to be used for read-modify-write
 * cycles where the read already set up the index register.
 *
 * Older SiS APIC requires we rewrite the index register
 */
static inline void io_apic_modify(unsigned int apic, unsigned int reg, unsigned int value)
{
	struct io_apic __iomem *io_apic = io_apic_base(apic);

	if (sis_apic_bug)
		writel(reg, &io_apic->index);
	writel(value, &io_apic->data);
}

static bool io_apic_level_ack_pending(struct irq_cfg *cfg)
{
	struct irq_pin_list *entry;
	unsigned long flags;

	spin_lock_irqsave(&ioapic_lock, flags);
	entry = cfg->irq_2_pin;
	for (;;) {
		unsigned int reg;
		int pin;

		if (!entry)
			break;
		pin = entry->pin;
		reg = io_apic_read(entry->apic, 0x10 + pin*2);
		/* Is the remote IRR bit set? */
		if (reg & IO_APIC_REDIR_REMOTE_IRR) {
			spin_unlock_irqrestore(&ioapic_lock, flags);
			return true;
		}
		if (!entry->next)
			break;
		entry = entry->next;
	}
	spin_unlock_irqrestore(&ioapic_lock, flags);

	return false;
}

union entry_union {
	struct { u32 w1, w2; };
	struct IO_APIC_route_entry entry;
};

static struct IO_APIC_route_entry ioapic_read_entry(int apic, int pin)
{
	union entry_union eu;
	unsigned long flags;
	spin_lock_irqsave(&ioapic_lock, flags);
	eu.w1 = io_apic_read(apic, 0x10 + 2 * pin);
	eu.w2 = io_apic_read(apic, 0x11 + 2 * pin);
	spin_unlock_irqrestore(&ioapic_lock, flags);
	return eu.entry;
}

/*
 * When we write a new IO APIC routing entry, we need to write the high
 * word first! If the mask bit in the low word is clear, we will enable
 * the interrupt, and we need to make sure the entry is fully populated
 * before that happens.
 */
static void
__ioapic_write_entry(int apic, int pin, struct IO_APIC_route_entry e)
{
	union entry_union eu;
	eu.entry = e;
	io_apic_write(apic, 0x11 + 2*pin, eu.w2);
	io_apic_write(apic, 0x10 + 2*pin, eu.w1);
}

static void ioapic_write_entry(int apic, int pin, struct IO_APIC_route_entry e)
{
	unsigned long flags;
	spin_lock_irqsave(&ioapic_lock, flags);
	__ioapic_write_entry(apic, pin, e);
	spin_unlock_irqrestore(&ioapic_lock, flags);
}

/*
 * When we mask an IO APIC routing entry, we need to write the low
 * word first, in order to set the mask bit before we change the
 * high bits!
 */
static void ioapic_mask_entry(int apic, int pin)
{
	unsigned long flags;
	union entry_union eu = { .entry.mask = 1 };

	spin_lock_irqsave(&ioapic_lock, flags);
	io_apic_write(apic, 0x10 + 2*pin, eu.w1);
	io_apic_write(apic, 0x11 + 2*pin, eu.w2);
	spin_unlock_irqrestore(&ioapic_lock, flags);
}

#ifdef CONFIG_SMP
<<<<<<< HEAD
static void send_cleanup_vector(struct irq_cfg *cfg)
{
	cpumask_var_t cleanup_mask;

	if (unlikely(!alloc_cpumask_var(&cleanup_mask, GFP_ATOMIC))) {
		unsigned int i;
		cfg->move_cleanup_count = 0;
		for_each_cpu_and(i, cfg->old_domain, cpu_online_mask)
			cfg->move_cleanup_count++;
		for_each_cpu_and(i, cfg->old_domain, cpu_online_mask)
			send_IPI_mask(cpumask_of(i), IRQ_MOVE_CLEANUP_VECTOR);
	} else {
		cpumask_and(cleanup_mask, cfg->old_domain, cpu_online_mask);
		cfg->move_cleanup_count = cpumask_weight(cleanup_mask);
		send_IPI_mask(cleanup_mask, IRQ_MOVE_CLEANUP_VECTOR);
		free_cpumask_var(cleanup_mask);
	}
	cfg->move_in_progress = 0;
}

=======
>>>>>>> 8c384cde
static void __target_IO_APIC_irq(unsigned int irq, unsigned int dest, struct irq_cfg *cfg)
{
	int apic, pin;
	struct irq_pin_list *entry;
	u8 vector = cfg->vector;

	entry = cfg->irq_2_pin;
	for (;;) {
		unsigned int reg;

		if (!entry)
			break;

		apic = entry->apic;
		pin = entry->pin;
#ifdef CONFIG_INTR_REMAP
		/*
		 * With interrupt-remapping, destination information comes
		 * from interrupt-remapping table entry.
		 */
		if (!irq_remapped(irq))
			io_apic_write(apic, 0x11 + pin*2, dest);
#else
		io_apic_write(apic, 0x11 + pin*2, dest);
#endif
		reg = io_apic_read(apic, 0x10 + pin*2);
		reg &= ~IO_APIC_REDIR_VECTOR_MASK;
		reg |= vector;
		io_apic_modify(apic, 0x10 + pin*2, reg);
		if (!entry->next)
			break;
		entry = entry->next;
	}
}

<<<<<<< HEAD
static int
assign_irq_vector(int irq, struct irq_cfg *cfg, const struct cpumask *mask);

/*
 * Either sets desc->affinity to a valid value, and returns cpu_mask_to_apicid
 * of that, or returns BAD_APICID and leaves desc->affinity untouched.
 */
static unsigned int
set_desc_affinity(struct irq_desc *desc, const struct cpumask *mask)
{
	struct irq_cfg *cfg;
	unsigned int irq;

	if (!cpumask_intersects(mask, cpu_online_mask))
		return BAD_APICID;

	irq = desc->irq;
	cfg = desc->chip_data;
	if (assign_irq_vector(irq, cfg, mask))
		return BAD_APICID;

	cpumask_and(&desc->affinity, cfg->domain, mask);
	set_extra_move_desc(desc, mask);
	return cpu_mask_to_apicid_and(&desc->affinity, cpu_online_mask);
}

static void
set_ioapic_affinity_irq_desc(struct irq_desc *desc, const struct cpumask *mask)
=======
static int assign_irq_vector(int irq, struct irq_cfg *cfg, cpumask_t mask);

static void set_ioapic_affinity_irq_desc(struct irq_desc *desc, cpumask_t mask)
>>>>>>> 8c384cde
{
	struct irq_cfg *cfg;
	unsigned long flags;
	unsigned int dest;
<<<<<<< HEAD
=======
	cpumask_t tmp;
>>>>>>> 8c384cde
	unsigned int irq;

	irq = desc->irq;
	cfg = desc->chip_data;

<<<<<<< HEAD
	spin_lock_irqsave(&ioapic_lock, flags);
	dest = set_desc_affinity(desc, mask);
	if (dest != BAD_APICID) {
		/* Only the high 8 bits are valid. */
		dest = SET_APIC_LOGICAL_ID(dest);
		__target_IO_APIC_irq(irq, dest, cfg);
	}
	spin_unlock_irqrestore(&ioapic_lock, flags);
}

static void
set_ioapic_affinity_irq(unsigned int irq, const struct cpumask *mask)
{
	struct irq_desc *desc;

	desc = irq_to_desc(irq);

	set_ioapic_affinity_irq_desc(desc, mask);
=======
	irq = desc->irq;
	cfg = desc->chip_data;
	if (assign_irq_vector(irq, cfg, mask))
		return;

	set_extra_move_desc(desc, mask);

	cpus_and(tmp, cfg->domain, mask);
	dest = cpu_mask_to_apicid(tmp);
	/*
	 * Only the high 8 bits are valid.
	 */
	dest = SET_APIC_LOGICAL_ID(dest);

	spin_lock_irqsave(&ioapic_lock, flags);
	__target_IO_APIC_irq(irq, dest, cfg);
	desc->affinity = mask;
	spin_unlock_irqrestore(&ioapic_lock, flags);
>>>>>>> 8c384cde
}

static void set_ioapic_affinity_irq(unsigned int irq,
				    const struct cpumask *mask)
{
	struct irq_desc *desc;

	desc = irq_to_desc(irq);

	set_ioapic_affinity_irq_desc(desc, *mask);
}
#endif /* CONFIG_SMP */

/*
 * The common case is 1:1 IRQ<->pin mappings. Sometimes there are
 * shared ISA-space IRQs, so we have to support them. We are super
 * fast in the common case, and fast for shared ISA-space IRQs.
 */
static void add_pin_to_irq_cpu(struct irq_cfg *cfg, int cpu, int apic, int pin)
{
	struct irq_pin_list *entry;

	entry = cfg->irq_2_pin;
	if (!entry) {
		entry = get_one_free_irq_2_pin(cpu);
		if (!entry) {
			printk(KERN_ERR "can not alloc irq_2_pin to add %d - %d\n",
					apic, pin);
			return;
		}
		cfg->irq_2_pin = entry;
		entry->apic = apic;
		entry->pin = pin;
		return;
	}

	while (entry->next) {
		/* not again, please */
		if (entry->apic == apic && entry->pin == pin)
			return;

		entry = entry->next;
	}

	entry->next = get_one_free_irq_2_pin(cpu);
	entry = entry->next;
	entry->apic = apic;
	entry->pin = pin;
}

/*
 * Reroute an IRQ to a different pin.
 */
static void __init replace_pin_at_irq_cpu(struct irq_cfg *cfg, int cpu,
				      int oldapic, int oldpin,
				      int newapic, int newpin)
{
	struct irq_pin_list *entry = cfg->irq_2_pin;
	int replaced = 0;

	while (entry) {
		if (entry->apic == oldapic && entry->pin == oldpin) {
			entry->apic = newapic;
			entry->pin = newpin;
			replaced = 1;
			/* every one is different, right? */
			break;
		}
		entry = entry->next;
	}

	/* why? call replace before add? */
	if (!replaced)
		add_pin_to_irq_cpu(cfg, cpu, newapic, newpin);
}

static inline void io_apic_modify_irq(struct irq_cfg *cfg,
				int mask_and, int mask_or,
				void (*final)(struct irq_pin_list *entry))
{
	int pin;
	struct irq_pin_list *entry;

	for (entry = cfg->irq_2_pin; entry != NULL; entry = entry->next) {
		unsigned int reg;
		pin = entry->pin;
		reg = io_apic_read(entry->apic, 0x10 + pin * 2);
		reg &= mask_and;
		reg |= mask_or;
		io_apic_modify(entry->apic, 0x10 + pin * 2, reg);
		if (final)
			final(entry);
	}
}

static void __unmask_IO_APIC_irq(struct irq_cfg *cfg)
{
	io_apic_modify_irq(cfg, ~IO_APIC_REDIR_MASKED, 0, NULL);
}

#ifdef CONFIG_X86_64
void io_apic_sync(struct irq_pin_list *entry)
{
	/*
	 * Synchronize the IO-APIC and the CPU by doing
	 * a dummy read from the IO-APIC
	 */
	struct io_apic __iomem *io_apic;
	io_apic = io_apic_base(entry->apic);
	readl(&io_apic->data);
}

static void __mask_IO_APIC_irq(struct irq_cfg *cfg)
{
	io_apic_modify_irq(cfg, ~0, IO_APIC_REDIR_MASKED, &io_apic_sync);
}
#else /* CONFIG_X86_32 */
static void __mask_IO_APIC_irq(struct irq_cfg *cfg)
{
	io_apic_modify_irq(cfg, ~0, IO_APIC_REDIR_MASKED, NULL);
}

static void __mask_and_edge_IO_APIC_irq(struct irq_cfg *cfg)
{
	io_apic_modify_irq(cfg, ~IO_APIC_REDIR_LEVEL_TRIGGER,
			IO_APIC_REDIR_MASKED, NULL);
}

static void __unmask_and_level_IO_APIC_irq(struct irq_cfg *cfg)
{
	io_apic_modify_irq(cfg, ~IO_APIC_REDIR_MASKED,
			IO_APIC_REDIR_LEVEL_TRIGGER, NULL);
}
#endif /* CONFIG_X86_32 */

static void mask_IO_APIC_irq_desc(struct irq_desc *desc)
{
	struct irq_cfg *cfg = desc->chip_data;
	unsigned long flags;

	BUG_ON(!cfg);

	spin_lock_irqsave(&ioapic_lock, flags);
	__mask_IO_APIC_irq(cfg);
	spin_unlock_irqrestore(&ioapic_lock, flags);
}

static void unmask_IO_APIC_irq_desc(struct irq_desc *desc)
{
	struct irq_cfg *cfg = desc->chip_data;
	unsigned long flags;

	spin_lock_irqsave(&ioapic_lock, flags);
	__unmask_IO_APIC_irq(cfg);
	spin_unlock_irqrestore(&ioapic_lock, flags);
}

static void mask_IO_APIC_irq(unsigned int irq)
{
	struct irq_desc *desc = irq_to_desc(irq);

	mask_IO_APIC_irq_desc(desc);
}
static void unmask_IO_APIC_irq(unsigned int irq)
{
	struct irq_desc *desc = irq_to_desc(irq);

	unmask_IO_APIC_irq_desc(desc);
}

static void clear_IO_APIC_pin(unsigned int apic, unsigned int pin)
{
	struct IO_APIC_route_entry entry;

	/* Check delivery_mode to be sure we're not clearing an SMI pin */
	entry = ioapic_read_entry(apic, pin);
	if (entry.delivery_mode == dest_SMI)
		return;
	/*
	 * Disable it in the IO-APIC irq-routing table:
	 */
	ioapic_mask_entry(apic, pin);
}

static void clear_IO_APIC (void)
{
	int apic, pin;

	for (apic = 0; apic < nr_ioapics; apic++)
		for (pin = 0; pin < nr_ioapic_registers[apic]; pin++)
			clear_IO_APIC_pin(apic, pin);
}

#if !defined(CONFIG_SMP) && defined(CONFIG_X86_32)
void send_IPI_self(int vector)
{
	unsigned int cfg;

	/*
	 * Wait for idle.
	 */
	apic_wait_icr_idle();
	cfg = APIC_DM_FIXED | APIC_DEST_SELF | vector | APIC_DEST_LOGICAL;
	/*
	 * Send the IPI. The write to APIC_ICR fires this off.
	 */
	apic_write(APIC_ICR, cfg);
}
#endif /* !CONFIG_SMP && CONFIG_X86_32*/

#ifdef CONFIG_X86_32
/*
 * support for broken MP BIOSs, enables hand-redirection of PIRQ0-7 to
 * specific CPU-side IRQs.
 */

#define MAX_PIRQS 8
static int pirq_entries [MAX_PIRQS];
static int pirqs_enabled;

static int __init ioapic_pirq_setup(char *str)
{
	int i, max;
	int ints[MAX_PIRQS+1];

	get_options(str, ARRAY_SIZE(ints), ints);

	for (i = 0; i < MAX_PIRQS; i++)
		pirq_entries[i] = -1;

	pirqs_enabled = 1;
	apic_printk(APIC_VERBOSE, KERN_INFO
			"PIRQ redirection, working around broken MP-BIOS.\n");
	max = MAX_PIRQS;
	if (ints[0] < MAX_PIRQS)
		max = ints[0];

	for (i = 0; i < max; i++) {
		apic_printk(APIC_VERBOSE, KERN_DEBUG
				"... PIRQ%d -> IRQ %d\n", i, ints[i+1]);
		/*
		 * PIRQs are mapped upside down, usually.
		 */
		pirq_entries[MAX_PIRQS-i-1] = ints[i+1];
	}
	return 1;
}

__setup("pirq=", ioapic_pirq_setup);
#endif /* CONFIG_X86_32 */

#ifdef CONFIG_INTR_REMAP
/* I/O APIC RTE contents at the OS boot up */
static struct IO_APIC_route_entry *early_ioapic_entries[MAX_IO_APICS];

/*
 * Saves and masks all the unmasked IO-APIC RTE's
 */
int save_mask_IO_APIC_setup(void)
{
	union IO_APIC_reg_01 reg_01;
	unsigned long flags;
	int apic, pin;

	/*
	 * The number of IO-APIC IRQ registers (== #pins):
	 */
	for (apic = 0; apic < nr_ioapics; apic++) {
		spin_lock_irqsave(&ioapic_lock, flags);
		reg_01.raw = io_apic_read(apic, 1);
		spin_unlock_irqrestore(&ioapic_lock, flags);
		nr_ioapic_registers[apic] = reg_01.bits.entries+1;
	}

	for (apic = 0; apic < nr_ioapics; apic++) {
		early_ioapic_entries[apic] =
			kzalloc(sizeof(struct IO_APIC_route_entry) *
				nr_ioapic_registers[apic], GFP_KERNEL);
		if (!early_ioapic_entries[apic])
			goto nomem;
	}

	for (apic = 0; apic < nr_ioapics; apic++)
		for (pin = 0; pin < nr_ioapic_registers[apic]; pin++) {
			struct IO_APIC_route_entry entry;

			entry = early_ioapic_entries[apic][pin] =
				ioapic_read_entry(apic, pin);
			if (!entry.mask) {
				entry.mask = 1;
				ioapic_write_entry(apic, pin, entry);
			}
		}

	return 0;

nomem:
	while (apic >= 0)
		kfree(early_ioapic_entries[apic--]);
	memset(early_ioapic_entries, 0,
		ARRAY_SIZE(early_ioapic_entries));

	return -ENOMEM;
}

void restore_IO_APIC_setup(void)
{
	int apic, pin;

	for (apic = 0; apic < nr_ioapics; apic++) {
		if (!early_ioapic_entries[apic])
			break;
		for (pin = 0; pin < nr_ioapic_registers[apic]; pin++)
			ioapic_write_entry(apic, pin,
					   early_ioapic_entries[apic][pin]);
		kfree(early_ioapic_entries[apic]);
		early_ioapic_entries[apic] = NULL;
	}
}

void reinit_intr_remapped_IO_APIC(int intr_remapping)
{
	/*
	 * for now plain restore of previous settings.
	 * TBD: In the case of OS enabling interrupt-remapping,
	 * IO-APIC RTE's need to be setup to point to interrupt-remapping
	 * table entries. for now, do a plain restore, and wait for
	 * the setup_IO_APIC_irqs() to do proper initialization.
	 */
	restore_IO_APIC_setup();
}
#endif

/*
 * Find the IRQ entry number of a certain pin.
 */
static int find_irq_entry(int apic, int pin, int type)
{
	int i;

	for (i = 0; i < mp_irq_entries; i++)
		if (mp_irqs[i].mp_irqtype == type &&
		    (mp_irqs[i].mp_dstapic == mp_ioapics[apic].mp_apicid ||
		     mp_irqs[i].mp_dstapic == MP_APIC_ALL) &&
		    mp_irqs[i].mp_dstirq == pin)
			return i;

	return -1;
}

/*
 * Find the pin to which IRQ[irq] (ISA) is connected
 */
static int __init find_isa_irq_pin(int irq, int type)
{
	int i;

	for (i = 0; i < mp_irq_entries; i++) {
		int lbus = mp_irqs[i].mp_srcbus;

		if (test_bit(lbus, mp_bus_not_pci) &&
		    (mp_irqs[i].mp_irqtype == type) &&
		    (mp_irqs[i].mp_srcbusirq == irq))

			return mp_irqs[i].mp_dstirq;
	}
	return -1;
}

static int __init find_isa_irq_apic(int irq, int type)
{
	int i;

	for (i = 0; i < mp_irq_entries; i++) {
		int lbus = mp_irqs[i].mp_srcbus;

		if (test_bit(lbus, mp_bus_not_pci) &&
		    (mp_irqs[i].mp_irqtype == type) &&
		    (mp_irqs[i].mp_srcbusirq == irq))
			break;
	}
	if (i < mp_irq_entries) {
		int apic;
		for(apic = 0; apic < nr_ioapics; apic++) {
			if (mp_ioapics[apic].mp_apicid == mp_irqs[i].mp_dstapic)
				return apic;
		}
	}

	return -1;
}

/*
 * Find a specific PCI IRQ entry.
 * Not an __init, possibly needed by modules
 */
static int pin_2_irq(int idx, int apic, int pin);

int IO_APIC_get_PCI_irq_vector(int bus, int slot, int pin)
{
	int apic, i, best_guess = -1;

	apic_printk(APIC_DEBUG, "querying PCI -> IRQ mapping bus:%d, slot:%d, pin:%d.\n",
		bus, slot, pin);
	if (test_bit(bus, mp_bus_not_pci)) {
		apic_printk(APIC_VERBOSE, "PCI BIOS passed nonexistent PCI bus %d!\n", bus);
		return -1;
	}
	for (i = 0; i < mp_irq_entries; i++) {
		int lbus = mp_irqs[i].mp_srcbus;

		for (apic = 0; apic < nr_ioapics; apic++)
			if (mp_ioapics[apic].mp_apicid == mp_irqs[i].mp_dstapic ||
			    mp_irqs[i].mp_dstapic == MP_APIC_ALL)
				break;

		if (!test_bit(lbus, mp_bus_not_pci) &&
		    !mp_irqs[i].mp_irqtype &&
		    (bus == lbus) &&
		    (slot == ((mp_irqs[i].mp_srcbusirq >> 2) & 0x1f))) {
			int irq = pin_2_irq(i,apic,mp_irqs[i].mp_dstirq);

			if (!(apic || IO_APIC_IRQ(irq)))
				continue;

			if (pin == (mp_irqs[i].mp_srcbusirq & 3))
				return irq;
			/*
			 * Use the first all-but-pin matching entry as a
			 * best-guess fuzzy result for broken mptables.
			 */
			if (best_guess < 0)
				best_guess = irq;
		}
	}
	return best_guess;
}

EXPORT_SYMBOL(IO_APIC_get_PCI_irq_vector);

#if defined(CONFIG_EISA) || defined(CONFIG_MCA)
/*
 * EISA Edge/Level control register, ELCR
 */
static int EISA_ELCR(unsigned int irq)
{
	if (irq < NR_IRQS_LEGACY) {
		unsigned int port = 0x4d0 + (irq >> 3);
		return (inb(port) >> (irq & 7)) & 1;
	}
	apic_printk(APIC_VERBOSE, KERN_INFO
			"Broken MPtable reports ISA irq %d\n", irq);
	return 0;
}

#endif

/* ISA interrupts are always polarity zero edge triggered,
 * when listed as conforming in the MP table. */

#define default_ISA_trigger(idx)	(0)
#define default_ISA_polarity(idx)	(0)

/* EISA interrupts are always polarity zero and can be edge or level
 * trigger depending on the ELCR value.  If an interrupt is listed as
 * EISA conforming in the MP table, that means its trigger type must
 * be read in from the ELCR */

#define default_EISA_trigger(idx)	(EISA_ELCR(mp_irqs[idx].mp_srcbusirq))
#define default_EISA_polarity(idx)	default_ISA_polarity(idx)

/* PCI interrupts are always polarity one level triggered,
 * when listed as conforming in the MP table. */

#define default_PCI_trigger(idx)	(1)
#define default_PCI_polarity(idx)	(1)

/* MCA interrupts are always polarity zero level triggered,
 * when listed as conforming in the MP table. */

#define default_MCA_trigger(idx)	(1)
#define default_MCA_polarity(idx)	default_ISA_polarity(idx)

static int MPBIOS_polarity(int idx)
{
	int bus = mp_irqs[idx].mp_srcbus;
	int polarity;

	/*
	 * Determine IRQ line polarity (high active or low active):
	 */
	switch (mp_irqs[idx].mp_irqflag & 3)
	{
		case 0: /* conforms, ie. bus-type dependent polarity */
			if (test_bit(bus, mp_bus_not_pci))
				polarity = default_ISA_polarity(idx);
			else
				polarity = default_PCI_polarity(idx);
			break;
		case 1: /* high active */
		{
			polarity = 0;
			break;
		}
		case 2: /* reserved */
		{
			printk(KERN_WARNING "broken BIOS!!\n");
			polarity = 1;
			break;
		}
		case 3: /* low active */
		{
			polarity = 1;
			break;
		}
		default: /* invalid */
		{
			printk(KERN_WARNING "broken BIOS!!\n");
			polarity = 1;
			break;
		}
	}
	return polarity;
}

static int MPBIOS_trigger(int idx)
{
	int bus = mp_irqs[idx].mp_srcbus;
	int trigger;

	/*
	 * Determine IRQ trigger mode (edge or level sensitive):
	 */
	switch ((mp_irqs[idx].mp_irqflag>>2) & 3)
	{
		case 0: /* conforms, ie. bus-type dependent */
			if (test_bit(bus, mp_bus_not_pci))
				trigger = default_ISA_trigger(idx);
			else
				trigger = default_PCI_trigger(idx);
#if defined(CONFIG_EISA) || defined(CONFIG_MCA)
			switch (mp_bus_id_to_type[bus]) {
				case MP_BUS_ISA: /* ISA pin */
				{
					/* set before the switch */
					break;
				}
				case MP_BUS_EISA: /* EISA pin */
				{
					trigger = default_EISA_trigger(idx);
					break;
				}
				case MP_BUS_PCI: /* PCI pin */
				{
					/* set before the switch */
					break;
				}
				case MP_BUS_MCA: /* MCA pin */
				{
					trigger = default_MCA_trigger(idx);
					break;
				}
				default:
				{
					printk(KERN_WARNING "broken BIOS!!\n");
					trigger = 1;
					break;
				}
			}
#endif
			break;
		case 1: /* edge */
		{
			trigger = 0;
			break;
		}
		case 2: /* reserved */
		{
			printk(KERN_WARNING "broken BIOS!!\n");
			trigger = 1;
			break;
		}
		case 3: /* level */
		{
			trigger = 1;
			break;
		}
		default: /* invalid */
		{
			printk(KERN_WARNING "broken BIOS!!\n");
			trigger = 0;
			break;
		}
	}
	return trigger;
}

static inline int irq_polarity(int idx)
{
	return MPBIOS_polarity(idx);
}

static inline int irq_trigger(int idx)
{
	return MPBIOS_trigger(idx);
}

int (*ioapic_renumber_irq)(int ioapic, int irq);
static int pin_2_irq(int idx, int apic, int pin)
{
	int irq, i;
	int bus = mp_irqs[idx].mp_srcbus;

	/*
	 * Debugging check, we are in big trouble if this message pops up!
	 */
	if (mp_irqs[idx].mp_dstirq != pin)
		printk(KERN_ERR "broken BIOS or MPTABLE parser, ayiee!!\n");

	if (test_bit(bus, mp_bus_not_pci)) {
		irq = mp_irqs[idx].mp_srcbusirq;
	} else {
		/*
		 * PCI IRQs are mapped in order
		 */
		i = irq = 0;
		while (i < apic)
			irq += nr_ioapic_registers[i++];
		irq += pin;
		/*
                 * For MPS mode, so far only needed by ES7000 platform
                 */
		if (ioapic_renumber_irq)
			irq = ioapic_renumber_irq(apic, irq);
	}

#ifdef CONFIG_X86_32
	/*
	 * PCI IRQ command line redirection. Yes, limits are hardcoded.
	 */
	if ((pin >= 16) && (pin <= 23)) {
		if (pirq_entries[pin-16] != -1) {
			if (!pirq_entries[pin-16]) {
				apic_printk(APIC_VERBOSE, KERN_DEBUG
						"disabling PIRQ%d\n", pin-16);
			} else {
				irq = pirq_entries[pin-16];
				apic_printk(APIC_VERBOSE, KERN_DEBUG
						"using PIRQ%d -> IRQ %d\n",
						pin-16, irq);
			}
		}
	}
#endif

	return irq;
}

void lock_vector_lock(void)
{
	/* Used to the online set of cpus does not change
	 * during assign_irq_vector.
	 */
	spin_lock(&vector_lock);
}

void unlock_vector_lock(void)
{
	spin_unlock(&vector_lock);
}

<<<<<<< HEAD
static int
__assign_irq_vector(int irq, struct irq_cfg *cfg, const struct cpumask *mask)
=======
static int __assign_irq_vector(int irq, struct irq_cfg *cfg, cpumask_t mask)
>>>>>>> 8c384cde
{
	/*
	 * NOTE! The local APIC isn't very good at handling
	 * multiple interrupts at the same interrupt level.
	 * As the interrupt level is determined by taking the
	 * vector number and shifting that right by 4, we
	 * want to spread these out a bit so that they don't
	 * all fall in the same interrupt level.
	 *
	 * Also, we've got to be careful not to trash gate
	 * 0x80, because int 0x80 is hm, kind of importantish. ;)
	 */
	static int current_vector = FIRST_DEVICE_VECTOR, current_offset = 0;
	unsigned int old_vector;
<<<<<<< HEAD
	int cpu, err;
	cpumask_var_t tmp_mask;

	if ((cfg->move_in_progress) || cfg->move_cleanup_count)
		return -EBUSY;

	if (!alloc_cpumask_var(&tmp_mask, GFP_ATOMIC))
		return -ENOMEM;

=======
	int cpu;

	if ((cfg->move_in_progress) || cfg->move_cleanup_count)
		return -EBUSY;

	/* Only try and allocate irqs on cpus that are present */
	cpus_and(mask, mask, cpu_online_map);

>>>>>>> 8c384cde
	old_vector = cfg->vector;
	if (old_vector) {
		cpumask_and(tmp_mask, mask, cpu_online_mask);
		cpumask_and(tmp_mask, cfg->domain, tmp_mask);
		if (!cpumask_empty(tmp_mask)) {
			free_cpumask_var(tmp_mask);
			return 0;
		}
	}

	/* Only try and allocate irqs on cpus that are present */
	err = -ENOSPC;
	for_each_cpu_and(cpu, mask, cpu_online_mask) {
		int new_cpu;
		int vector, offset;

		vector_allocation_domain(cpu, tmp_mask);

		vector = current_vector;
		offset = current_offset;
next:
		vector += 8;
		if (vector >= first_system_vector) {
			/* If out of vectors on large boxen, must share them. */
			offset = (offset + 1) % 8;
			vector = FIRST_DEVICE_VECTOR + offset;
		}
		if (unlikely(current_vector == vector))
			continue;

		if (test_bit(vector, used_vectors))
			goto next;

		for_each_cpu_and(new_cpu, tmp_mask, cpu_online_mask)
			if (per_cpu(vector_irq, new_cpu)[vector] != -1)
				goto next;
		/* Found one! */
		current_vector = vector;
		current_offset = offset;
		if (old_vector) {
			cfg->move_in_progress = 1;
			cpumask_copy(cfg->old_domain, cfg->domain);
		}
		for_each_cpu_and(new_cpu, tmp_mask, cpu_online_mask)
			per_cpu(vector_irq, new_cpu)[vector] = irq;
		cfg->vector = vector;
		cpumask_copy(cfg->domain, tmp_mask);
		err = 0;
		break;
	}
	free_cpumask_var(tmp_mask);
	return err;
}

<<<<<<< HEAD
static int
assign_irq_vector(int irq, struct irq_cfg *cfg, const struct cpumask *mask)
=======
static int assign_irq_vector(int irq, struct irq_cfg *cfg, cpumask_t mask)
>>>>>>> 8c384cde
{
	int err;
	unsigned long flags;

	spin_lock_irqsave(&vector_lock, flags);
	err = __assign_irq_vector(irq, cfg, mask);
	spin_unlock_irqrestore(&vector_lock, flags);
	return err;
}

static void __clear_irq_vector(int irq, struct irq_cfg *cfg)
{
<<<<<<< HEAD
=======
	cpumask_t mask;
>>>>>>> 8c384cde
	int cpu, vector;

	BUG_ON(!cfg->vector);

	vector = cfg->vector;
	for_each_cpu_and(cpu, cfg->domain, cpu_online_mask)
		per_cpu(vector_irq, cpu)[vector] = -1;

	cfg->vector = 0;
	cpumask_clear(cfg->domain);

	if (likely(!cfg->move_in_progress))
		return;
	for_each_cpu_and(cpu, cfg->old_domain, cpu_online_mask) {
		for (vector = FIRST_EXTERNAL_VECTOR; vector < NR_VECTORS;
								vector++) {
			if (per_cpu(vector_irq, cpu)[vector] != irq)
				continue;
			per_cpu(vector_irq, cpu)[vector] = -1;
			break;
		}
	}
	cfg->move_in_progress = 0;
}

void __setup_vector_irq(int cpu)
{
	/* Initialize vector_irq on a new cpu */
	/* This function must be called with vector_lock held */
	int irq, vector;
	struct irq_cfg *cfg;
	struct irq_desc *desc;

	/* Mark the inuse vectors */
	for_each_irq_desc(irq, desc) {
		if (!desc)
			continue;
		cfg = desc->chip_data;
<<<<<<< HEAD
		if (!cpumask_test_cpu(cpu, cfg->domain))
=======
		if (!cpu_isset(cpu, cfg->domain))
>>>>>>> 8c384cde
			continue;
		vector = cfg->vector;
		per_cpu(vector_irq, cpu)[vector] = irq;
	}
	/* Mark the free vectors */
	for (vector = 0; vector < NR_VECTORS; ++vector) {
		irq = per_cpu(vector_irq, cpu)[vector];
		if (irq < 0)
			continue;

		cfg = irq_cfg(irq);
		if (!cpumask_test_cpu(cpu, cfg->domain))
			per_cpu(vector_irq, cpu)[vector] = -1;
	}
}

static struct irq_chip ioapic_chip;
#ifdef CONFIG_INTR_REMAP
static struct irq_chip ir_ioapic_chip;
#endif

#define IOAPIC_AUTO     -1
#define IOAPIC_EDGE     0
#define IOAPIC_LEVEL    1

#ifdef CONFIG_X86_32
static inline int IO_APIC_irq_trigger(int irq)
{
	int apic, idx, pin;

	for (apic = 0; apic < nr_ioapics; apic++) {
		for (pin = 0; pin < nr_ioapic_registers[apic]; pin++) {
			idx = find_irq_entry(apic, pin, mp_INT);
			if ((idx != -1) && (irq == pin_2_irq(idx, apic, pin)))
				return irq_trigger(idx);
		}
	}
	/*
         * nonexistent IRQs are edge default
         */
	return 0;
}
#else
static inline int IO_APIC_irq_trigger(int irq)
{
	return 1;
}
#endif

static void ioapic_register_intr(int irq, struct irq_desc *desc, unsigned long trigger)
{

	if ((trigger == IOAPIC_AUTO && IO_APIC_irq_trigger(irq)) ||
	    trigger == IOAPIC_LEVEL)
		desc->status |= IRQ_LEVEL;
	else
		desc->status &= ~IRQ_LEVEL;

#ifdef CONFIG_INTR_REMAP
	if (irq_remapped(irq)) {
		desc->status |= IRQ_MOVE_PCNTXT;
		if (trigger)
			set_irq_chip_and_handler_name(irq, &ir_ioapic_chip,
						      handle_fasteoi_irq,
						     "fasteoi");
		else
			set_irq_chip_and_handler_name(irq, &ir_ioapic_chip,
						      handle_edge_irq, "edge");
		return;
	}
#endif
	if ((trigger == IOAPIC_AUTO && IO_APIC_irq_trigger(irq)) ||
	    trigger == IOAPIC_LEVEL)
		set_irq_chip_and_handler_name(irq, &ioapic_chip,
					      handle_fasteoi_irq,
					      "fasteoi");
	else
		set_irq_chip_and_handler_name(irq, &ioapic_chip,
					      handle_edge_irq, "edge");
}

static int setup_ioapic_entry(int apic, int irq,
			      struct IO_APIC_route_entry *entry,
			      unsigned int destination, int trigger,
			      int polarity, int vector)
{
	/*
	 * add it to the IO-APIC irq-routing table:
	 */
	memset(entry,0,sizeof(*entry));

#ifdef CONFIG_INTR_REMAP
	if (intr_remapping_enabled) {
		struct intel_iommu *iommu = map_ioapic_to_ir(apic);
		struct irte irte;
		struct IR_IO_APIC_route_entry *ir_entry =
			(struct IR_IO_APIC_route_entry *) entry;
		int index;

		if (!iommu)
			panic("No mapping iommu for ioapic %d\n", apic);

		index = alloc_irte(iommu, irq, 1);
		if (index < 0)
			panic("Failed to allocate IRTE for ioapic %d\n", apic);

		memset(&irte, 0, sizeof(irte));

		irte.present = 1;
		irte.dst_mode = INT_DEST_MODE;
		irte.trigger_mode = trigger;
		irte.dlvry_mode = INT_DELIVERY_MODE;
		irte.vector = vector;
		irte.dest_id = IRTE_DEST(destination);

		modify_irte(irq, &irte);

		ir_entry->index2 = (index >> 15) & 0x1;
		ir_entry->zero = 0;
		ir_entry->format = 1;
		ir_entry->index = (index & 0x7fff);
	} else
#endif
	{
		entry->delivery_mode = INT_DELIVERY_MODE;
		entry->dest_mode = INT_DEST_MODE;
		entry->dest = destination;
	}

	entry->mask = 0;				/* enable IRQ */
	entry->trigger = trigger;
	entry->polarity = polarity;
	entry->vector = vector;

	/* Mask level triggered irqs.
	 * Use IRQ_DELAYED_DISABLE for edge triggered irqs.
	 */
	if (trigger)
		entry->mask = 1;
	return 0;
}

static void setup_IO_APIC_irq(int apic, int pin, unsigned int irq, struct irq_desc *desc,
			      int trigger, int polarity)
{
	struct irq_cfg *cfg;
	struct IO_APIC_route_entry entry;
	unsigned int dest;

	if (!IO_APIC_IRQ(irq))
		return;

	cfg = desc->chip_data;

<<<<<<< HEAD
	if (assign_irq_vector(irq, cfg, TARGET_CPUS))
=======
	mask = TARGET_CPUS;
	if (assign_irq_vector(irq, cfg, mask))
>>>>>>> 8c384cde
		return;

	dest = cpu_mask_to_apicid_and(cfg->domain, TARGET_CPUS);

	apic_printk(APIC_VERBOSE,KERN_DEBUG
		    "IOAPIC[%d]: Set routing entry (%d-%d -> 0x%x -> "
		    "IRQ %d Mode:%i Active:%i)\n",
		    apic, mp_ioapics[apic].mp_apicid, pin, cfg->vector,
		    irq, trigger, polarity);


	if (setup_ioapic_entry(mp_ioapics[apic].mp_apicid, irq, &entry,
			       dest, trigger, polarity, cfg->vector)) {
		printk("Failed to setup ioapic entry for ioapic  %d, pin %d\n",
		       mp_ioapics[apic].mp_apicid, pin);
		__clear_irq_vector(irq, cfg);
		return;
	}

	ioapic_register_intr(irq, desc, trigger);
	if (irq < NR_IRQS_LEGACY)
		disable_8259A_irq(irq);

	ioapic_write_entry(apic, pin, entry);
}

static void __init setup_IO_APIC_irqs(void)
{
	int apic, pin, idx, irq;
	int notcon = 0;
	struct irq_desc *desc;
	struct irq_cfg *cfg;
	int cpu = boot_cpu_id;

	apic_printk(APIC_VERBOSE, KERN_DEBUG "init IO_APIC IRQs\n");

	for (apic = 0; apic < nr_ioapics; apic++) {
		for (pin = 0; pin < nr_ioapic_registers[apic]; pin++) {

			idx = find_irq_entry(apic, pin, mp_INT);
			if (idx == -1) {
				if (!notcon) {
					notcon = 1;
					apic_printk(APIC_VERBOSE,
						KERN_DEBUG " %d-%d",
						mp_ioapics[apic].mp_apicid,
						pin);
				} else
					apic_printk(APIC_VERBOSE, " %d-%d",
						mp_ioapics[apic].mp_apicid,
						pin);
				continue;
			}
			if (notcon) {
				apic_printk(APIC_VERBOSE,
					" (apicid-pin) not connected\n");
				notcon = 0;
			}

			irq = pin_2_irq(idx, apic, pin);
#ifdef CONFIG_X86_32
			if (multi_timer_check(apic, irq))
				continue;
#endif
			desc = irq_to_desc_alloc_cpu(irq, cpu);
			if (!desc) {
				printk(KERN_INFO "can not get irq_desc for %d\n", irq);
				continue;
			}
			cfg = desc->chip_data;
			add_pin_to_irq_cpu(cfg, cpu, apic, pin);

			setup_IO_APIC_irq(apic, pin, irq, desc,
					irq_trigger(idx), irq_polarity(idx));
		}
	}

	if (notcon)
		apic_printk(APIC_VERBOSE,
			" (apicid-pin) not connected\n");
}

/*
 * Set up the timer pin, possibly with the 8259A-master behind.
 */
static void __init setup_timer_IRQ0_pin(unsigned int apic, unsigned int pin,
					int vector)
{
	struct IO_APIC_route_entry entry;

#ifdef CONFIG_INTR_REMAP
	if (intr_remapping_enabled)
		return;
#endif

	memset(&entry, 0, sizeof(entry));

	/*
	 * We use logical delivery to get the timer IRQ
	 * to the first CPU.
	 */
	entry.dest_mode = INT_DEST_MODE;
	entry.mask = 1;					/* mask IRQ now */
	entry.dest = cpu_mask_to_apicid(TARGET_CPUS);
	entry.delivery_mode = INT_DELIVERY_MODE;
	entry.polarity = 0;
	entry.trigger = 0;
	entry.vector = vector;

	/*
	 * The timer IRQ doesn't have to know that behind the
	 * scene we may have a 8259A-master in AEOI mode ...
	 */
	set_irq_chip_and_handler_name(0, &ioapic_chip, handle_edge_irq, "edge");

	/*
	 * Add it to the IO-APIC irq-routing table:
	 */
	ioapic_write_entry(apic, pin, entry);
}


__apicdebuginit(void) print_IO_APIC(void)
{
	int apic, i;
	union IO_APIC_reg_00 reg_00;
	union IO_APIC_reg_01 reg_01;
	union IO_APIC_reg_02 reg_02;
	union IO_APIC_reg_03 reg_03;
	unsigned long flags;
	struct irq_cfg *cfg;
	struct irq_desc *desc;
	unsigned int irq;

	if (apic_verbosity == APIC_QUIET)
		return;

	printk(KERN_DEBUG "number of MP IRQ sources: %d.\n", mp_irq_entries);
	for (i = 0; i < nr_ioapics; i++)
		printk(KERN_DEBUG "number of IO-APIC #%d registers: %d.\n",
		       mp_ioapics[i].mp_apicid, nr_ioapic_registers[i]);

	/*
	 * We are a bit conservative about what we expect.  We have to
	 * know about every hardware change ASAP.
	 */
	printk(KERN_INFO "testing the IO APIC.......................\n");

	for (apic = 0; apic < nr_ioapics; apic++) {

	spin_lock_irqsave(&ioapic_lock, flags);
	reg_00.raw = io_apic_read(apic, 0);
	reg_01.raw = io_apic_read(apic, 1);
	if (reg_01.bits.version >= 0x10)
		reg_02.raw = io_apic_read(apic, 2);
	if (reg_01.bits.version >= 0x20)
		reg_03.raw = io_apic_read(apic, 3);
	spin_unlock_irqrestore(&ioapic_lock, flags);

	printk("\n");
	printk(KERN_DEBUG "IO APIC #%d......\n", mp_ioapics[apic].mp_apicid);
	printk(KERN_DEBUG ".... register #00: %08X\n", reg_00.raw);
	printk(KERN_DEBUG ".......    : physical APIC id: %02X\n", reg_00.bits.ID);
	printk(KERN_DEBUG ".......    : Delivery Type: %X\n", reg_00.bits.delivery_type);
	printk(KERN_DEBUG ".......    : LTS          : %X\n", reg_00.bits.LTS);

	printk(KERN_DEBUG ".... register #01: %08X\n", *(int *)&reg_01);
	printk(KERN_DEBUG ".......     : max redirection entries: %04X\n", reg_01.bits.entries);

	printk(KERN_DEBUG ".......     : PRQ implemented: %X\n", reg_01.bits.PRQ);
	printk(KERN_DEBUG ".......     : IO APIC version: %04X\n", reg_01.bits.version);

	/*
	 * Some Intel chipsets with IO APIC VERSION of 0x1? don't have reg_02,
	 * but the value of reg_02 is read as the previous read register
	 * value, so ignore it if reg_02 == reg_01.
	 */
	if (reg_01.bits.version >= 0x10 && reg_02.raw != reg_01.raw) {
		printk(KERN_DEBUG ".... register #02: %08X\n", reg_02.raw);
		printk(KERN_DEBUG ".......     : arbitration: %02X\n", reg_02.bits.arbitration);
	}

	/*
	 * Some Intel chipsets with IO APIC VERSION of 0x2? don't have reg_02
	 * or reg_03, but the value of reg_0[23] is read as the previous read
	 * register value, so ignore it if reg_03 == reg_0[12].
	 */
	if (reg_01.bits.version >= 0x20 && reg_03.raw != reg_02.raw &&
	    reg_03.raw != reg_01.raw) {
		printk(KERN_DEBUG ".... register #03: %08X\n", reg_03.raw);
		printk(KERN_DEBUG ".......     : Boot DT    : %X\n", reg_03.bits.boot_DT);
	}

	printk(KERN_DEBUG ".... IRQ redirection table:\n");

	printk(KERN_DEBUG " NR Dst Mask Trig IRR Pol"
			  " Stat Dmod Deli Vect:   \n");

	for (i = 0; i <= reg_01.bits.entries; i++) {
		struct IO_APIC_route_entry entry;

		entry = ioapic_read_entry(apic, i);

		printk(KERN_DEBUG " %02x %03X ",
			i,
			entry.dest
		);

		printk("%1d    %1d    %1d   %1d   %1d    %1d    %1d    %02X\n",
			entry.mask,
			entry.trigger,
			entry.irr,
			entry.polarity,
			entry.delivery_status,
			entry.dest_mode,
			entry.delivery_mode,
			entry.vector
		);
	}
	}
	printk(KERN_DEBUG "IRQ to pin mappings:\n");
	for_each_irq_desc(irq, desc) {
		struct irq_pin_list *entry;

		if (!desc)
			continue;
		cfg = desc->chip_data;
		entry = cfg->irq_2_pin;
		if (!entry)
			continue;
		printk(KERN_DEBUG "IRQ%d ", irq);
		for (;;) {
			printk("-> %d:%d", entry->apic, entry->pin);
			if (!entry->next)
				break;
			entry = entry->next;
		}
		printk("\n");
	}

	printk(KERN_INFO ".................................... done.\n");

	return;
}

__apicdebuginit(void) print_APIC_bitfield(int base)
{
	unsigned int v;
	int i, j;

	if (apic_verbosity == APIC_QUIET)
		return;

	printk(KERN_DEBUG "0123456789abcdef0123456789abcdef\n" KERN_DEBUG);
	for (i = 0; i < 8; i++) {
		v = apic_read(base + i*0x10);
		for (j = 0; j < 32; j++) {
			if (v & (1<<j))
				printk("1");
			else
				printk("0");
		}
		printk("\n");
	}
}

__apicdebuginit(void) print_local_APIC(void *dummy)
{
	unsigned int v, ver, maxlvt;
	u64 icr;

	if (apic_verbosity == APIC_QUIET)
		return;

	printk("\n" KERN_DEBUG "printing local APIC contents on CPU#%d/%d:\n",
		smp_processor_id(), hard_smp_processor_id());
	v = apic_read(APIC_ID);
	printk(KERN_INFO "... APIC ID:      %08x (%01x)\n", v, read_apic_id());
	v = apic_read(APIC_LVR);
	printk(KERN_INFO "... APIC VERSION: %08x\n", v);
	ver = GET_APIC_VERSION(v);
	maxlvt = lapic_get_maxlvt();

	v = apic_read(APIC_TASKPRI);
	printk(KERN_DEBUG "... APIC TASKPRI: %08x (%02x)\n", v, v & APIC_TPRI_MASK);

	if (APIC_INTEGRATED(ver)) {                     /* !82489DX */
		if (!APIC_XAPIC(ver)) {
			v = apic_read(APIC_ARBPRI);
			printk(KERN_DEBUG "... APIC ARBPRI: %08x (%02x)\n", v,
			       v & APIC_ARBPRI_MASK);
		}
		v = apic_read(APIC_PROCPRI);
		printk(KERN_DEBUG "... APIC PROCPRI: %08x\n", v);
	}

	/*
	 * Remote read supported only in the 82489DX and local APIC for
	 * Pentium processors.
	 */
	if (!APIC_INTEGRATED(ver) || maxlvt == 3) {
		v = apic_read(APIC_RRR);
		printk(KERN_DEBUG "... APIC RRR: %08x\n", v);
	}

	v = apic_read(APIC_LDR);
	printk(KERN_DEBUG "... APIC LDR: %08x\n", v);
	if (!x2apic_enabled()) {
		v = apic_read(APIC_DFR);
		printk(KERN_DEBUG "... APIC DFR: %08x\n", v);
	}
	v = apic_read(APIC_SPIV);
	printk(KERN_DEBUG "... APIC SPIV: %08x\n", v);

	printk(KERN_DEBUG "... APIC ISR field:\n");
	print_APIC_bitfield(APIC_ISR);
	printk(KERN_DEBUG "... APIC TMR field:\n");
	print_APIC_bitfield(APIC_TMR);
	printk(KERN_DEBUG "... APIC IRR field:\n");
	print_APIC_bitfield(APIC_IRR);

	if (APIC_INTEGRATED(ver)) {             /* !82489DX */
		if (maxlvt > 3)         /* Due to the Pentium erratum 3AP. */
			apic_write(APIC_ESR, 0);

		v = apic_read(APIC_ESR);
		printk(KERN_DEBUG "... APIC ESR: %08x\n", v);
	}

	icr = apic_icr_read();
	printk(KERN_DEBUG "... APIC ICR: %08x\n", (u32)icr);
	printk(KERN_DEBUG "... APIC ICR2: %08x\n", (u32)(icr >> 32));

	v = apic_read(APIC_LVTT);
	printk(KERN_DEBUG "... APIC LVTT: %08x\n", v);

	if (maxlvt > 3) {                       /* PC is LVT#4. */
		v = apic_read(APIC_LVTPC);
		printk(KERN_DEBUG "... APIC LVTPC: %08x\n", v);
	}
	v = apic_read(APIC_LVT0);
	printk(KERN_DEBUG "... APIC LVT0: %08x\n", v);
	v = apic_read(APIC_LVT1);
	printk(KERN_DEBUG "... APIC LVT1: %08x\n", v);

	if (maxlvt > 2) {			/* ERR is LVT#3. */
		v = apic_read(APIC_LVTERR);
		printk(KERN_DEBUG "... APIC LVTERR: %08x\n", v);
	}

	v = apic_read(APIC_TMICT);
	printk(KERN_DEBUG "... APIC TMICT: %08x\n", v);
	v = apic_read(APIC_TMCCT);
	printk(KERN_DEBUG "... APIC TMCCT: %08x\n", v);
	v = apic_read(APIC_TDCR);
	printk(KERN_DEBUG "... APIC TDCR: %08x\n", v);
	printk("\n");
}

__apicdebuginit(void) print_all_local_APICs(void)
{
	int cpu;

	preempt_disable();
	for_each_online_cpu(cpu)
		smp_call_function_single(cpu, print_local_APIC, NULL, 1);
	preempt_enable();
}

__apicdebuginit(void) print_PIC(void)
{
	unsigned int v;
	unsigned long flags;

	if (apic_verbosity == APIC_QUIET)
		return;

	printk(KERN_DEBUG "\nprinting PIC contents\n");

	spin_lock_irqsave(&i8259A_lock, flags);

	v = inb(0xa1) << 8 | inb(0x21);
	printk(KERN_DEBUG "... PIC  IMR: %04x\n", v);

	v = inb(0xa0) << 8 | inb(0x20);
	printk(KERN_DEBUG "... PIC  IRR: %04x\n", v);

	outb(0x0b,0xa0);
	outb(0x0b,0x20);
	v = inb(0xa0) << 8 | inb(0x20);
	outb(0x0a,0xa0);
	outb(0x0a,0x20);

	spin_unlock_irqrestore(&i8259A_lock, flags);

	printk(KERN_DEBUG "... PIC  ISR: %04x\n", v);

	v = inb(0x4d1) << 8 | inb(0x4d0);
	printk(KERN_DEBUG "... PIC ELCR: %04x\n", v);
}

__apicdebuginit(int) print_all_ICs(void)
{
	print_PIC();
	print_all_local_APICs();
	print_IO_APIC();

	return 0;
}

fs_initcall(print_all_ICs);


/* Where if anywhere is the i8259 connect in external int mode */
static struct { int pin, apic; } ioapic_i8259 = { -1, -1 };

void __init enable_IO_APIC(void)
{
	union IO_APIC_reg_01 reg_01;
	int i8259_apic, i8259_pin;
	int apic;
	unsigned long flags;

#ifdef CONFIG_X86_32
	int i;
	if (!pirqs_enabled)
		for (i = 0; i < MAX_PIRQS; i++)
			pirq_entries[i] = -1;
#endif

	/*
	 * The number of IO-APIC IRQ registers (== #pins):
	 */
	for (apic = 0; apic < nr_ioapics; apic++) {
		spin_lock_irqsave(&ioapic_lock, flags);
		reg_01.raw = io_apic_read(apic, 1);
		spin_unlock_irqrestore(&ioapic_lock, flags);
		nr_ioapic_registers[apic] = reg_01.bits.entries+1;
	}
	for(apic = 0; apic < nr_ioapics; apic++) {
		int pin;
		/* See if any of the pins is in ExtINT mode */
		for (pin = 0; pin < nr_ioapic_registers[apic]; pin++) {
			struct IO_APIC_route_entry entry;
			entry = ioapic_read_entry(apic, pin);

			/* If the interrupt line is enabled and in ExtInt mode
			 * I have found the pin where the i8259 is connected.
			 */
			if ((entry.mask == 0) && (entry.delivery_mode == dest_ExtINT)) {
				ioapic_i8259.apic = apic;
				ioapic_i8259.pin  = pin;
				goto found_i8259;
			}
		}
	}
 found_i8259:
	/* Look to see what if the MP table has reported the ExtINT */
	/* If we could not find the appropriate pin by looking at the ioapic
	 * the i8259 probably is not connected the ioapic but give the
	 * mptable a chance anyway.
	 */
	i8259_pin  = find_isa_irq_pin(0, mp_ExtINT);
	i8259_apic = find_isa_irq_apic(0, mp_ExtINT);
	/* Trust the MP table if nothing is setup in the hardware */
	if ((ioapic_i8259.pin == -1) && (i8259_pin >= 0)) {
		printk(KERN_WARNING "ExtINT not setup in hardware but reported by MP table\n");
		ioapic_i8259.pin  = i8259_pin;
		ioapic_i8259.apic = i8259_apic;
	}
	/* Complain if the MP table and the hardware disagree */
	if (((ioapic_i8259.apic != i8259_apic) || (ioapic_i8259.pin != i8259_pin)) &&
		(i8259_pin >= 0) && (ioapic_i8259.pin >= 0))
	{
		printk(KERN_WARNING "ExtINT in hardware and MP table differ\n");
	}

	/*
	 * Do not trust the IO-APIC being empty at bootup
	 */
	clear_IO_APIC();
}

/*
 * Not an __init, needed by the reboot code
 */
void disable_IO_APIC(void)
{
	/*
	 * Clear the IO-APIC before rebooting:
	 */
	clear_IO_APIC();

	/*
	 * If the i8259 is routed through an IOAPIC
	 * Put that IOAPIC in virtual wire mode
	 * so legacy interrupts can be delivered.
	 */
	if (ioapic_i8259.pin != -1) {
		struct IO_APIC_route_entry entry;

		memset(&entry, 0, sizeof(entry));
		entry.mask            = 0; /* Enabled */
		entry.trigger         = 0; /* Edge */
		entry.irr             = 0;
		entry.polarity        = 0; /* High */
		entry.delivery_status = 0;
		entry.dest_mode       = 0; /* Physical */
		entry.delivery_mode   = dest_ExtINT; /* ExtInt */
		entry.vector          = 0;
		entry.dest            = read_apic_id();

		/*
		 * Add it to the IO-APIC irq-routing table:
		 */
		ioapic_write_entry(ioapic_i8259.apic, ioapic_i8259.pin, entry);
	}

	disconnect_bsp_APIC(ioapic_i8259.pin != -1);
}

#ifdef CONFIG_X86_32
/*
 * function to set the IO-APIC physical IDs based on the
 * values stored in the MPC table.
 *
 * by Matt Domsch <Matt_Domsch@dell.com>  Tue Dec 21 12:25:05 CST 1999
 */

static void __init setup_ioapic_ids_from_mpc(void)
{
	union IO_APIC_reg_00 reg_00;
	physid_mask_t phys_id_present_map;
	int apic;
	int i;
	unsigned char old_id;
	unsigned long flags;

	if (x86_quirks->setup_ioapic_ids && x86_quirks->setup_ioapic_ids())
		return;

	/*
	 * Don't check I/O APIC IDs for xAPIC systems.  They have
	 * no meaning without the serial APIC bus.
	 */
	if (!(boot_cpu_data.x86_vendor == X86_VENDOR_INTEL)
		|| APIC_XAPIC(apic_version[boot_cpu_physical_apicid]))
		return;
	/*
	 * This is broken; anything with a real cpu count has to
	 * circumvent this idiocy regardless.
	 */
	phys_id_present_map = ioapic_phys_id_map(phys_cpu_present_map);

	/*
	 * Set the IOAPIC ID to the value stored in the MPC table.
	 */
	for (apic = 0; apic < nr_ioapics; apic++) {

		/* Read the register 0 value */
		spin_lock_irqsave(&ioapic_lock, flags);
		reg_00.raw = io_apic_read(apic, 0);
		spin_unlock_irqrestore(&ioapic_lock, flags);

		old_id = mp_ioapics[apic].mp_apicid;

		if (mp_ioapics[apic].mp_apicid >= get_physical_broadcast()) {
			printk(KERN_ERR "BIOS bug, IO-APIC#%d ID is %d in the MPC table!...\n",
				apic, mp_ioapics[apic].mp_apicid);
			printk(KERN_ERR "... fixing up to %d. (tell your hw vendor)\n",
				reg_00.bits.ID);
			mp_ioapics[apic].mp_apicid = reg_00.bits.ID;
		}

		/*
		 * Sanity check, is the ID really free? Every APIC in a
		 * system must have a unique ID or we get lots of nice
		 * 'stuck on smp_invalidate_needed IPI wait' messages.
		 */
		if (check_apicid_used(phys_id_present_map,
					mp_ioapics[apic].mp_apicid)) {
			printk(KERN_ERR "BIOS bug, IO-APIC#%d ID %d is already used!...\n",
				apic, mp_ioapics[apic].mp_apicid);
			for (i = 0; i < get_physical_broadcast(); i++)
				if (!physid_isset(i, phys_id_present_map))
					break;
			if (i >= get_physical_broadcast())
				panic("Max APIC ID exceeded!\n");
			printk(KERN_ERR "... fixing up to %d. (tell your hw vendor)\n",
				i);
			physid_set(i, phys_id_present_map);
			mp_ioapics[apic].mp_apicid = i;
		} else {
			physid_mask_t tmp;
			tmp = apicid_to_cpu_present(mp_ioapics[apic].mp_apicid);
			apic_printk(APIC_VERBOSE, "Setting %d in the "
					"phys_id_present_map\n",
					mp_ioapics[apic].mp_apicid);
			physids_or(phys_id_present_map, phys_id_present_map, tmp);
		}


		/*
		 * We need to adjust the IRQ routing table
		 * if the ID changed.
		 */
		if (old_id != mp_ioapics[apic].mp_apicid)
			for (i = 0; i < mp_irq_entries; i++)
				if (mp_irqs[i].mp_dstapic == old_id)
					mp_irqs[i].mp_dstapic
						= mp_ioapics[apic].mp_apicid;

		/*
		 * Read the right value from the MPC table and
		 * write it into the ID register.
		 */
		apic_printk(APIC_VERBOSE, KERN_INFO
			"...changing IO-APIC physical APIC ID to %d ...",
			mp_ioapics[apic].mp_apicid);

		reg_00.bits.ID = mp_ioapics[apic].mp_apicid;
		spin_lock_irqsave(&ioapic_lock, flags);
		io_apic_write(apic, 0, reg_00.raw);
		spin_unlock_irqrestore(&ioapic_lock, flags);

		/*
		 * Sanity check
		 */
		spin_lock_irqsave(&ioapic_lock, flags);
		reg_00.raw = io_apic_read(apic, 0);
		spin_unlock_irqrestore(&ioapic_lock, flags);
		if (reg_00.bits.ID != mp_ioapics[apic].mp_apicid)
			printk("could not set ID!\n");
		else
			apic_printk(APIC_VERBOSE, " ok.\n");
	}
}
#endif

int no_timer_check __initdata;

static int __init notimercheck(char *s)
{
	no_timer_check = 1;
	return 1;
}
__setup("no_timer_check", notimercheck);

/*
 * There is a nasty bug in some older SMP boards, their mptable lies
 * about the timer IRQ. We do the following to work around the situation:
 *
 *	- timer IRQ defaults to IO-APIC IRQ
 *	- if this function detects that timer IRQs are defunct, then we fall
 *	  back to ISA timer IRQs
 */
static int __init timer_irq_works(void)
{
	unsigned long t1 = jiffies;
	unsigned long flags;

	if (no_timer_check)
		return 1;

	local_save_flags(flags);
	local_irq_enable();
	/* Let ten ticks pass... */
	mdelay((10 * 1000) / HZ);
	local_irq_restore(flags);

	/*
	 * Expect a few ticks at least, to be sure some possible
	 * glue logic does not lock up after one or two first
	 * ticks in a non-ExtINT mode.  Also the local APIC
	 * might have cached one ExtINT interrupt.  Finally, at
	 * least one tick may be lost due to delays.
	 */

	/* jiffies wrap? */
	if (time_after(jiffies, t1 + 4))
		return 1;
	return 0;
}

/*
 * In the SMP+IOAPIC case it might happen that there are an unspecified
 * number of pending IRQ events unhandled. These cases are very rare,
 * so we 'resend' these IRQs via IPIs, to the same CPU. It's much
 * better to do it this way as thus we do not have to be aware of
 * 'pending' interrupts in the IRQ path, except at this point.
 */
/*
 * Edge triggered needs to resend any interrupt
 * that was delayed but this is now handled in the device
 * independent code.
 */

/*
 * Starting up a edge-triggered IO-APIC interrupt is
 * nasty - we need to make sure that we get the edge.
 * If it is already asserted for some reason, we need
 * return 1 to indicate that is was pending.
 *
 * This is not complete - we should be able to fake
 * an edge even if it isn't on the 8259A...
 */

static unsigned int startup_ioapic_irq(unsigned int irq)
{
	int was_pending = 0;
	unsigned long flags;
	struct irq_cfg *cfg;

	spin_lock_irqsave(&ioapic_lock, flags);
	if (irq < NR_IRQS_LEGACY) {
		disable_8259A_irq(irq);
		if (i8259A_irq_pending(irq))
			was_pending = 1;
	}
	cfg = irq_cfg(irq);
	__unmask_IO_APIC_irq(cfg);
	spin_unlock_irqrestore(&ioapic_lock, flags);

	return was_pending;
}

#ifdef CONFIG_X86_64
static int ioapic_retrigger_irq(unsigned int irq)
{

	struct irq_cfg *cfg = irq_cfg(irq);
	unsigned long flags;

	spin_lock_irqsave(&vector_lock, flags);
	send_IPI_mask(cpumask_of(cpumask_first(cfg->domain)), cfg->vector);
	spin_unlock_irqrestore(&vector_lock, flags);

	return 1;
}
#else
static int ioapic_retrigger_irq(unsigned int irq)
{
	send_IPI_self(irq_cfg(irq)->vector);

	return 1;
}
#endif

/*
 * Level and edge triggered IO-APIC interrupts need different handling,
 * so we use two separate IRQ descriptors. Edge triggered IRQs can be
 * handled with the level-triggered descriptor, but that one has slightly
 * more overhead. Level-triggered interrupts cannot be handled with the
 * edge-triggered handler, without risking IRQ storms and other ugly
 * races.
 */

#ifdef CONFIG_SMP

#ifdef CONFIG_INTR_REMAP
static void ir_irq_migration(struct work_struct *work);

static DECLARE_DELAYED_WORK(ir_migration_work, ir_irq_migration);

/*
 * Migrate the IO-APIC irq in the presence of intr-remapping.
 *
 * For edge triggered, irq migration is a simple atomic update(of vector
 * and cpu destination) of IRTE and flush the hardware cache.
 *
 * For level triggered, we need to modify the io-apic RTE aswell with the update
 * vector information, along with modifying IRTE with vector and destination.
 * So irq migration for level triggered is little  bit more complex compared to
 * edge triggered migration. But the good news is, we use the same algorithm
 * for level triggered migration as we have today, only difference being,
 * we now initiate the irq migration from process context instead of the
 * interrupt context.
 *
 * In future, when we do a directed EOI (combined with cpu EOI broadcast
 * suppression) to the IO-APIC, level triggered irq migration will also be
 * as simple as edge triggered migration and we can do the irq migration
 * with a simple atomic update to IO-APIC RTE.
 */
<<<<<<< HEAD
static void
migrate_ioapic_irq_desc(struct irq_desc *desc, const struct cpumask *mask)
{
	struct irq_cfg *cfg;
=======
static void migrate_ioapic_irq_desc(struct irq_desc *desc, cpumask_t mask)
{
	struct irq_cfg *cfg;
	cpumask_t tmp, cleanup_mask;
>>>>>>> 8c384cde
	struct irte irte;
	int modify_ioapic_rte;
	unsigned int dest;
	unsigned long flags;
	unsigned int irq;

	if (!cpumask_intersects(mask, cpu_online_mask))
		return;

	irq = desc->irq;
	if (get_irte(irq, &irte))
		return;

	cfg = desc->chip_data;
	if (assign_irq_vector(irq, cfg, mask))
		return;

	set_extra_move_desc(desc, mask);

<<<<<<< HEAD
	dest = cpu_mask_to_apicid_and(cfg->domain, mask);
=======
	cpus_and(tmp, cfg->domain, mask);
	dest = cpu_mask_to_apicid(tmp);
>>>>>>> 8c384cde

	modify_ioapic_rte = desc->status & IRQ_LEVEL;
	if (modify_ioapic_rte) {
		spin_lock_irqsave(&ioapic_lock, flags);
		__target_IO_APIC_irq(irq, dest, cfg);
		spin_unlock_irqrestore(&ioapic_lock, flags);
	}

	irte.vector = cfg->vector;
	irte.dest_id = IRTE_DEST(dest);

	/*
	 * Modified the IRTE and flushes the Interrupt entry cache.
	 */
	modify_irte(irq, &irte);

	if (cfg->move_in_progress)
		send_cleanup_vector(cfg);

	cpumask_copy(&desc->affinity, mask);
}

static int migrate_irq_remapped_level_desc(struct irq_desc *desc)
{
	int ret = -1;
	struct irq_cfg *cfg = desc->chip_data;

	mask_IO_APIC_irq_desc(desc);

	if (io_apic_level_ack_pending(cfg)) {
		/*
		 * Interrupt in progress. Migrating irq now will change the
		 * vector information in the IO-APIC RTE and that will confuse
		 * the EOI broadcast performed by cpu.
		 * So, delay the irq migration to the next instance.
		 */
		schedule_delayed_work(&ir_migration_work, 1);
		goto unmask;
	}

	/* everthing is clear. we have right of way */
<<<<<<< HEAD
	migrate_ioapic_irq_desc(desc, &desc->pending_mask);
=======
	migrate_ioapic_irq_desc(desc, desc->pending_mask);
>>>>>>> 8c384cde

	ret = 0;
	desc->status &= ~IRQ_MOVE_PENDING;
	cpumask_clear(&desc->pending_mask);

unmask:
	unmask_IO_APIC_irq_desc(desc);

	return ret;
}

static void ir_irq_migration(struct work_struct *work)
{
	unsigned int irq;
	struct irq_desc *desc;

	for_each_irq_desc(irq, desc) {
		if (!desc)
			continue;

		if (desc->status & IRQ_MOVE_PENDING) {
			unsigned long flags;

			spin_lock_irqsave(&desc->lock, flags);
			if (!desc->chip->set_affinity ||
			    !(desc->status & IRQ_MOVE_PENDING)) {
				desc->status &= ~IRQ_MOVE_PENDING;
				spin_unlock_irqrestore(&desc->lock, flags);
				continue;
			}

			desc->chip->set_affinity(irq, &desc->pending_mask);
			spin_unlock_irqrestore(&desc->lock, flags);
		}
	}
}

/*
 * Migrates the IRQ destination in the process context.
 */
<<<<<<< HEAD
static void set_ir_ioapic_affinity_irq_desc(struct irq_desc *desc,
					    const struct cpumask *mask)
{
	if (desc->status & IRQ_LEVEL) {
		desc->status |= IRQ_MOVE_PENDING;
		cpumask_copy(&desc->pending_mask, mask);
=======
static void set_ir_ioapic_affinity_irq_desc(struct irq_desc *desc, cpumask_t mask)
{
	if (desc->status & IRQ_LEVEL) {
		desc->status |= IRQ_MOVE_PENDING;
		desc->pending_mask = mask;
>>>>>>> 8c384cde
		migrate_irq_remapped_level_desc(desc);
		return;
	}

	migrate_ioapic_irq_desc(desc, mask);
}
static void set_ir_ioapic_affinity_irq(unsigned int irq,
				       const struct cpumask *mask)
{
	struct irq_desc *desc = irq_to_desc(irq);

<<<<<<< HEAD
	set_ir_ioapic_affinity_irq_desc(desc, mask);
=======
	set_ir_ioapic_affinity_irq_desc(desc, *mask);
>>>>>>> 8c384cde
}
#endif

asmlinkage void smp_irq_move_cleanup_interrupt(void)
{
	unsigned vector, me;

	ack_APIC_irq();
	exit_idle();
	irq_enter();

	me = smp_processor_id();
	for (vector = FIRST_EXTERNAL_VECTOR; vector < NR_VECTORS; vector++) {
		unsigned int irq;
		struct irq_desc *desc;
		struct irq_cfg *cfg;
		irq = __get_cpu_var(vector_irq)[vector];

		if (irq == -1)
			continue;

		desc = irq_to_desc(irq);
		if (!desc)
			continue;

		cfg = irq_cfg(irq);
		spin_lock(&desc->lock);
		if (!cfg->move_cleanup_count)
			goto unlock;

		if (vector == cfg->vector && cpumask_test_cpu(me, cfg->domain))
			goto unlock;

		__get_cpu_var(vector_irq)[vector] = -1;
		cfg->move_cleanup_count--;
unlock:
		spin_unlock(&desc->lock);
	}

	irq_exit();
}

static void irq_complete_move(struct irq_desc **descp)
{
	struct irq_desc *desc = *descp;
	struct irq_cfg *cfg = desc->chip_data;
	unsigned vector, me;

	if (likely(!cfg->move_in_progress)) {
#ifdef CONFIG_NUMA_MIGRATE_IRQ_DESC
		if (likely(!cfg->move_desc_pending))
			return;

<<<<<<< HEAD
		/* domain is not change, but affinity is changed */
=======
		/* domain has not changed, but affinity did */
>>>>>>> 8c384cde
		me = smp_processor_id();
		if (cpu_isset(me, desc->affinity)) {
			*descp = desc = move_irq_desc(desc, me);
			/* get the new one */
			cfg = desc->chip_data;
			cfg->move_desc_pending = 0;
		}
#endif
		return;
	}

	vector = ~get_irq_regs()->orig_ax;
	me = smp_processor_id();
#ifdef CONFIG_NUMA_MIGRATE_IRQ_DESC
		*descp = desc = move_irq_desc(desc, me);
		/* get the new one */
		cfg = desc->chip_data;
#endif

<<<<<<< HEAD
	if (vector == cfg->vector && cpumask_test_cpu(me, cfg->domain))
		send_cleanup_vector(cfg);
=======
#ifdef CONFIG_NUMA_MIGRATE_IRQ_DESC
		*descp = desc = move_irq_desc(desc, me);
		/* get the new one */
		cfg = desc->chip_data;
#endif

		cpus_and(cleanup_mask, cfg->old_domain, cpu_online_map);
		cfg->move_cleanup_count = cpus_weight(cleanup_mask);
		send_IPI_mask(cleanup_mask, IRQ_MOVE_CLEANUP_VECTOR);
		cfg->move_in_progress = 0;
	}
>>>>>>> 8c384cde
}
#else
static inline void irq_complete_move(struct irq_desc **descp) {}
#endif

#ifdef CONFIG_INTR_REMAP
static void ack_x2apic_level(unsigned int irq)
{
	ack_x2APIC_irq();
}

static void ack_x2apic_edge(unsigned int irq)
{
	ack_x2APIC_irq();
}

#endif

static void ack_apic_edge(unsigned int irq)
{
	struct irq_desc *desc = irq_to_desc(irq);

	irq_complete_move(&desc);
	move_native_irq(irq);
	ack_APIC_irq();
}

atomic_t irq_mis_count;

static void ack_apic_level(unsigned int irq)
{
	struct irq_desc *desc = irq_to_desc(irq);

#ifdef CONFIG_X86_32
	unsigned long v;
	int i;
#endif
	struct irq_cfg *cfg;
	int do_unmask_irq = 0;

	irq_complete_move(&desc);
#ifdef CONFIG_GENERIC_PENDING_IRQ
	/* If we are moving the irq we need to mask it */
	if (unlikely(desc->status & IRQ_MOVE_PENDING)) {
		do_unmask_irq = 1;
		mask_IO_APIC_irq_desc(desc);
	}
#endif

#ifdef CONFIG_X86_32
	/*
	* It appears there is an erratum which affects at least version 0x11
	* of I/O APIC (that's the 82093AA and cores integrated into various
	* chipsets).  Under certain conditions a level-triggered interrupt is
	* erroneously delivered as edge-triggered one but the respective IRR
	* bit gets set nevertheless.  As a result the I/O unit expects an EOI
	* message but it will never arrive and further interrupts are blocked
	* from the source.  The exact reason is so far unknown, but the
	* phenomenon was observed when two consecutive interrupt requests
	* from a given source get delivered to the same CPU and the source is
	* temporarily disabled in between.
	*
	* A workaround is to simulate an EOI message manually.  We achieve it
	* by setting the trigger mode to edge and then to level when the edge
	* trigger mode gets detected in the TMR of a local APIC for a
	* level-triggered interrupt.  We mask the source for the time of the
	* operation to prevent an edge-triggered interrupt escaping meanwhile.
	* The idea is from Manfred Spraul.  --macro
	*/
	cfg = desc->chip_data;
	i = cfg->vector;

	v = apic_read(APIC_TMR + ((i & ~0x1f) >> 1));
#endif

	/*
	 * We must acknowledge the irq before we move it or the acknowledge will
	 * not propagate properly.
	 */
	ack_APIC_irq();

	/* Now we can move and renable the irq */
	if (unlikely(do_unmask_irq)) {
		/* Only migrate the irq if the ack has been received.
		 *
		 * On rare occasions the broadcast level triggered ack gets
		 * delayed going to ioapics, and if we reprogram the
		 * vector while Remote IRR is still set the irq will never
		 * fire again.
		 *
		 * To prevent this scenario we read the Remote IRR bit
		 * of the ioapic.  This has two effects.
		 * - On any sane system the read of the ioapic will
		 *   flush writes (and acks) going to the ioapic from
		 *   this cpu.
		 * - We get to see if the ACK has actually been delivered.
		 *
		 * Based on failed experiments of reprogramming the
		 * ioapic entry from outside of irq context starting
		 * with masking the ioapic entry and then polling until
		 * Remote IRR was clear before reprogramming the
		 * ioapic I don't trust the Remote IRR bit to be
		 * completey accurate.
		 *
		 * However there appears to be no other way to plug
		 * this race, so if the Remote IRR bit is not
		 * accurate and is causing problems then it is a hardware bug
		 * and you can go talk to the chipset vendor about it.
		 */
		cfg = desc->chip_data;
		if (!io_apic_level_ack_pending(cfg))
			move_masked_irq(irq);
		unmask_IO_APIC_irq_desc(desc);
	}

#ifdef CONFIG_X86_32
	if (!(v & (1 << (i & 0x1f)))) {
		atomic_inc(&irq_mis_count);
		spin_lock(&ioapic_lock);
		__mask_and_edge_IO_APIC_irq(cfg);
		__unmask_and_level_IO_APIC_irq(cfg);
		spin_unlock(&ioapic_lock);
	}
#endif
}

static struct irq_chip ioapic_chip __read_mostly = {
	.name		= "IO-APIC",
	.startup	= startup_ioapic_irq,
	.mask		= mask_IO_APIC_irq,
	.unmask		= unmask_IO_APIC_irq,
	.ack		= ack_apic_edge,
	.eoi		= ack_apic_level,
#ifdef CONFIG_SMP
	.set_affinity	= set_ioapic_affinity_irq,
#endif
	.retrigger	= ioapic_retrigger_irq,
};

#ifdef CONFIG_INTR_REMAP
static struct irq_chip ir_ioapic_chip __read_mostly = {
	.name		= "IR-IO-APIC",
	.startup	= startup_ioapic_irq,
	.mask		= mask_IO_APIC_irq,
	.unmask		= unmask_IO_APIC_irq,
	.ack		= ack_x2apic_edge,
	.eoi		= ack_x2apic_level,
#ifdef CONFIG_SMP
	.set_affinity	= set_ir_ioapic_affinity_irq,
#endif
	.retrigger	= ioapic_retrigger_irq,
};
#endif

static inline void init_IO_APIC_traps(void)
{
	int irq;
	struct irq_desc *desc;
	struct irq_cfg *cfg;

	/*
	 * NOTE! The local APIC isn't very good at handling
	 * multiple interrupts at the same interrupt level.
	 * As the interrupt level is determined by taking the
	 * vector number and shifting that right by 4, we
	 * want to spread these out a bit so that they don't
	 * all fall in the same interrupt level.
	 *
	 * Also, we've got to be careful not to trash gate
	 * 0x80, because int 0x80 is hm, kind of importantish. ;)
	 */
	for_each_irq_desc(irq, desc) {
		if (!desc)
			continue;

		cfg = desc->chip_data;
		if (IO_APIC_IRQ(irq) && cfg && !cfg->vector) {
			/*
			 * Hmm.. We don't have an entry for this,
			 * so default to an old-fashioned 8259
			 * interrupt if we can..
			 */
			if (irq < NR_IRQS_LEGACY)
				make_8259A_irq(irq);
			else
				/* Strange. Oh, well.. */
				desc->chip = &no_irq_chip;
		}
	}
}

/*
 * The local APIC irq-chip implementation:
 */

static void mask_lapic_irq(unsigned int irq)
{
	unsigned long v;

	v = apic_read(APIC_LVT0);
	apic_write(APIC_LVT0, v | APIC_LVT_MASKED);
}

static void unmask_lapic_irq(unsigned int irq)
{
	unsigned long v;

	v = apic_read(APIC_LVT0);
	apic_write(APIC_LVT0, v & ~APIC_LVT_MASKED);
}

static void ack_lapic_irq(unsigned int irq)
{
	ack_APIC_irq();
}

static struct irq_chip lapic_chip __read_mostly = {
	.name		= "local-APIC",
	.mask		= mask_lapic_irq,
	.unmask		= unmask_lapic_irq,
	.ack		= ack_lapic_irq,
};

static void lapic_register_intr(int irq, struct irq_desc *desc)
{
	desc->status &= ~IRQ_LEVEL;
	set_irq_chip_and_handler_name(irq, &lapic_chip, handle_edge_irq,
				      "edge");
}

static void __init setup_nmi(void)
{
	/*
	 * Dirty trick to enable the NMI watchdog ...
	 * We put the 8259A master into AEOI mode and
	 * unmask on all local APICs LVT0 as NMI.
	 *
	 * The idea to use the 8259A in AEOI mode ('8259A Virtual Wire')
	 * is from Maciej W. Rozycki - so we do not have to EOI from
	 * the NMI handler or the timer interrupt.
	 */
	apic_printk(APIC_VERBOSE, KERN_INFO "activating NMI Watchdog ...");

	enable_NMI_through_LVT0();

	apic_printk(APIC_VERBOSE, " done.\n");
}

/*
 * This looks a bit hackish but it's about the only one way of sending
 * a few INTA cycles to 8259As and any associated glue logic.  ICR does
 * not support the ExtINT mode, unfortunately.  We need to send these
 * cycles as some i82489DX-based boards have glue logic that keeps the
 * 8259A interrupt line asserted until INTA.  --macro
 */
static inline void __init unlock_ExtINT_logic(void)
{
	int apic, pin, i;
	struct IO_APIC_route_entry entry0, entry1;
	unsigned char save_control, save_freq_select;

	pin  = find_isa_irq_pin(8, mp_INT);
	if (pin == -1) {
		WARN_ON_ONCE(1);
		return;
	}
	apic = find_isa_irq_apic(8, mp_INT);
	if (apic == -1) {
		WARN_ON_ONCE(1);
		return;
	}

	entry0 = ioapic_read_entry(apic, pin);
	clear_IO_APIC_pin(apic, pin);

	memset(&entry1, 0, sizeof(entry1));

	entry1.dest_mode = 0;			/* physical delivery */
	entry1.mask = 0;			/* unmask IRQ now */
	entry1.dest = hard_smp_processor_id();
	entry1.delivery_mode = dest_ExtINT;
	entry1.polarity = entry0.polarity;
	entry1.trigger = 0;
	entry1.vector = 0;

	ioapic_write_entry(apic, pin, entry1);

	save_control = CMOS_READ(RTC_CONTROL);
	save_freq_select = CMOS_READ(RTC_FREQ_SELECT);
	CMOS_WRITE((save_freq_select & ~RTC_RATE_SELECT) | 0x6,
		   RTC_FREQ_SELECT);
	CMOS_WRITE(save_control | RTC_PIE, RTC_CONTROL);

	i = 100;
	while (i-- > 0) {
		mdelay(10);
		if ((CMOS_READ(RTC_INTR_FLAGS) & RTC_PF) == RTC_PF)
			i -= 10;
	}

	CMOS_WRITE(save_control, RTC_CONTROL);
	CMOS_WRITE(save_freq_select, RTC_FREQ_SELECT);
	clear_IO_APIC_pin(apic, pin);

	ioapic_write_entry(apic, pin, entry0);
}

static int disable_timer_pin_1 __initdata;
/* Actually the next is obsolete, but keep it for paranoid reasons -AK */
static int __init disable_timer_pin_setup(char *arg)
{
	disable_timer_pin_1 = 1;
	return 0;
}
early_param("disable_timer_pin_1", disable_timer_pin_setup);

int timer_through_8259 __initdata;

/*
 * This code may look a bit paranoid, but it's supposed to cooperate with
 * a wide range of boards and BIOS bugs.  Fortunately only the timer IRQ
 * is so screwy.  Thanks to Brian Perkins for testing/hacking this beast
 * fanatically on his truly buggy board.
 *
 * FIXME: really need to revamp this for all platforms.
 */
static inline void __init check_timer(void)
{
	struct irq_desc *desc = irq_to_desc(0);
	struct irq_cfg *cfg = desc->chip_data;
	int cpu = boot_cpu_id;
	int apic1, pin1, apic2, pin2;
	unsigned long flags;
	unsigned int ver;
	int no_pin1 = 0;

	local_irq_save(flags);

	ver = apic_read(APIC_LVR);
	ver = GET_APIC_VERSION(ver);

	/*
	 * get/set the timer IRQ vector:
	 */
	disable_8259A_irq(0);
	assign_irq_vector(0, cfg, TARGET_CPUS);

	/*
	 * As IRQ0 is to be enabled in the 8259A, the virtual
	 * wire has to be disabled in the local APIC.  Also
	 * timer interrupts need to be acknowledged manually in
	 * the 8259A for the i82489DX when using the NMI
	 * watchdog as that APIC treats NMIs as level-triggered.
	 * The AEOI mode will finish them in the 8259A
	 * automatically.
	 */
	apic_write(APIC_LVT0, APIC_LVT_MASKED | APIC_DM_EXTINT);
	init_8259A(1);
#ifdef CONFIG_X86_32
	timer_ack = (nmi_watchdog == NMI_IO_APIC && !APIC_INTEGRATED(ver));
#endif

	pin1  = find_isa_irq_pin(0, mp_INT);
	apic1 = find_isa_irq_apic(0, mp_INT);
	pin2  = ioapic_i8259.pin;
	apic2 = ioapic_i8259.apic;

	apic_printk(APIC_QUIET, KERN_INFO "..TIMER: vector=0x%02X "
		    "apic1=%d pin1=%d apic2=%d pin2=%d\n",
		    cfg->vector, apic1, pin1, apic2, pin2);

	/*
	 * Some BIOS writers are clueless and report the ExtINTA
	 * I/O APIC input from the cascaded 8259A as the timer
	 * interrupt input.  So just in case, if only one pin
	 * was found above, try it both directly and through the
	 * 8259A.
	 */
	if (pin1 == -1) {
#ifdef CONFIG_INTR_REMAP
		if (intr_remapping_enabled)
			panic("BIOS bug: timer not connected to IO-APIC");
#endif
		pin1 = pin2;
		apic1 = apic2;
		no_pin1 = 1;
	} else if (pin2 == -1) {
		pin2 = pin1;
		apic2 = apic1;
	}

	if (pin1 != -1) {
		/*
		 * Ok, does IRQ0 through the IOAPIC work?
		 */
		if (no_pin1) {
			add_pin_to_irq_cpu(cfg, cpu, apic1, pin1);
			setup_timer_IRQ0_pin(apic1, pin1, cfg->vector);
		}
		unmask_IO_APIC_irq_desc(desc);
		if (timer_irq_works()) {
			if (nmi_watchdog == NMI_IO_APIC) {
				setup_nmi();
				enable_8259A_irq(0);
			}
			if (disable_timer_pin_1 > 0)
				clear_IO_APIC_pin(0, pin1);
			goto out;
		}
#ifdef CONFIG_INTR_REMAP
		if (intr_remapping_enabled)
			panic("timer doesn't work through Interrupt-remapped IO-APIC");
#endif
		clear_IO_APIC_pin(apic1, pin1);
		if (!no_pin1)
			apic_printk(APIC_QUIET, KERN_ERR "..MP-BIOS bug: "
				    "8254 timer not connected to IO-APIC\n");

		apic_printk(APIC_QUIET, KERN_INFO "...trying to set up timer "
			    "(IRQ0) through the 8259A ...\n");
		apic_printk(APIC_QUIET, KERN_INFO
			    "..... (found apic %d pin %d) ...\n", apic2, pin2);
		/*
		 * legacy devices should be connected to IO APIC #0
		 */
		replace_pin_at_irq_cpu(cfg, cpu, apic1, pin1, apic2, pin2);
		setup_timer_IRQ0_pin(apic2, pin2, cfg->vector);
		unmask_IO_APIC_irq_desc(desc);
		enable_8259A_irq(0);
		if (timer_irq_works()) {
			apic_printk(APIC_QUIET, KERN_INFO "....... works.\n");
			timer_through_8259 = 1;
			if (nmi_watchdog == NMI_IO_APIC) {
				disable_8259A_irq(0);
				setup_nmi();
				enable_8259A_irq(0);
			}
			goto out;
		}
		/*
		 * Cleanup, just in case ...
		 */
		disable_8259A_irq(0);
		clear_IO_APIC_pin(apic2, pin2);
		apic_printk(APIC_QUIET, KERN_INFO "....... failed.\n");
	}

	if (nmi_watchdog == NMI_IO_APIC) {
		apic_printk(APIC_QUIET, KERN_WARNING "timer doesn't work "
			    "through the IO-APIC - disabling NMI Watchdog!\n");
		nmi_watchdog = NMI_NONE;
	}
#ifdef CONFIG_X86_32
	timer_ack = 0;
#endif

	apic_printk(APIC_QUIET, KERN_INFO
		    "...trying to set up timer as Virtual Wire IRQ...\n");

	lapic_register_intr(0, desc);
	apic_write(APIC_LVT0, APIC_DM_FIXED | cfg->vector);	/* Fixed mode */
	enable_8259A_irq(0);

	if (timer_irq_works()) {
		apic_printk(APIC_QUIET, KERN_INFO "..... works.\n");
		goto out;
	}
	disable_8259A_irq(0);
	apic_write(APIC_LVT0, APIC_LVT_MASKED | APIC_DM_FIXED | cfg->vector);
	apic_printk(APIC_QUIET, KERN_INFO "..... failed.\n");

	apic_printk(APIC_QUIET, KERN_INFO
		    "...trying to set up timer as ExtINT IRQ...\n");

	init_8259A(0);
	make_8259A_irq(0);
	apic_write(APIC_LVT0, APIC_DM_EXTINT);

	unlock_ExtINT_logic();

	if (timer_irq_works()) {
		apic_printk(APIC_QUIET, KERN_INFO "..... works.\n");
		goto out;
	}
	apic_printk(APIC_QUIET, KERN_INFO "..... failed :(.\n");
	panic("IO-APIC + timer doesn't work!  Boot with apic=debug and send a "
		"report.  Then try booting with the 'noapic' option.\n");
out:
	local_irq_restore(flags);
}

/*
 * Traditionally ISA IRQ2 is the cascade IRQ, and is not available
 * to devices.  However there may be an I/O APIC pin available for
 * this interrupt regardless.  The pin may be left unconnected, but
 * typically it will be reused as an ExtINT cascade interrupt for
 * the master 8259A.  In the MPS case such a pin will normally be
 * reported as an ExtINT interrupt in the MP table.  With ACPI
 * there is no provision for ExtINT interrupts, and in the absence
 * of an override it would be treated as an ordinary ISA I/O APIC
 * interrupt, that is edge-triggered and unmasked by default.  We
 * used to do this, but it caused problems on some systems because
 * of the NMI watchdog and sometimes IRQ0 of the 8254 timer using
 * the same ExtINT cascade interrupt to drive the local APIC of the
 * bootstrap processor.  Therefore we refrain from routing IRQ2 to
 * the I/O APIC in all cases now.  No actual device should request
 * it anyway.  --macro
 */
#define PIC_IRQS	(1 << PIC_CASCADE_IR)

void __init setup_IO_APIC(void)
{

#ifdef CONFIG_X86_32
	enable_IO_APIC();
#else
	/*
	 * calling enable_IO_APIC() is moved to setup_local_APIC for BP
	 */
#endif

	io_apic_irqs = ~PIC_IRQS;

	apic_printk(APIC_VERBOSE, "ENABLING IO-APIC IRQs\n");
	/*
         * Set up IO-APIC IRQ routing.
         */
#ifdef CONFIG_X86_32
	if (!acpi_ioapic)
		setup_ioapic_ids_from_mpc();
#endif
	sync_Arb_IDs();
	setup_IO_APIC_irqs();
	init_IO_APIC_traps();
	check_timer();
}

/*
 *      Called after all the initialization is done. If we didnt find any
 *      APIC bugs then we can allow the modify fast path
 */

static int __init io_apic_bug_finalize(void)
{
	if (sis_apic_bug == -1)
		sis_apic_bug = 0;
	return 0;
}

late_initcall(io_apic_bug_finalize);

struct sysfs_ioapic_data {
	struct sys_device dev;
	struct IO_APIC_route_entry entry[0];
};
static struct sysfs_ioapic_data * mp_ioapic_data[MAX_IO_APICS];

static int ioapic_suspend(struct sys_device *dev, pm_message_t state)
{
	struct IO_APIC_route_entry *entry;
	struct sysfs_ioapic_data *data;
	int i;

	data = container_of(dev, struct sysfs_ioapic_data, dev);
	entry = data->entry;
	for (i = 0; i < nr_ioapic_registers[dev->id]; i ++, entry ++ )
		*entry = ioapic_read_entry(dev->id, i);

	return 0;
}

static int ioapic_resume(struct sys_device *dev)
{
	struct IO_APIC_route_entry *entry;
	struct sysfs_ioapic_data *data;
	unsigned long flags;
	union IO_APIC_reg_00 reg_00;
	int i;

	data = container_of(dev, struct sysfs_ioapic_data, dev);
	entry = data->entry;

	spin_lock_irqsave(&ioapic_lock, flags);
	reg_00.raw = io_apic_read(dev->id, 0);
	if (reg_00.bits.ID != mp_ioapics[dev->id].mp_apicid) {
		reg_00.bits.ID = mp_ioapics[dev->id].mp_apicid;
		io_apic_write(dev->id, 0, reg_00.raw);
	}
	spin_unlock_irqrestore(&ioapic_lock, flags);
	for (i = 0; i < nr_ioapic_registers[dev->id]; i++)
		ioapic_write_entry(dev->id, i, entry[i]);

	return 0;
}

static struct sysdev_class ioapic_sysdev_class = {
	.name = "ioapic",
	.suspend = ioapic_suspend,
	.resume = ioapic_resume,
};

static int __init ioapic_init_sysfs(void)
{
	struct sys_device * dev;
	int i, size, error;

	error = sysdev_class_register(&ioapic_sysdev_class);
	if (error)
		return error;

	for (i = 0; i < nr_ioapics; i++ ) {
		size = sizeof(struct sys_device) + nr_ioapic_registers[i]
			* sizeof(struct IO_APIC_route_entry);
		mp_ioapic_data[i] = kzalloc(size, GFP_KERNEL);
		if (!mp_ioapic_data[i]) {
			printk(KERN_ERR "Can't suspend/resume IOAPIC %d\n", i);
			continue;
		}
		dev = &mp_ioapic_data[i]->dev;
		dev->id = i;
		dev->cls = &ioapic_sysdev_class;
		error = sysdev_register(dev);
		if (error) {
			kfree(mp_ioapic_data[i]);
			mp_ioapic_data[i] = NULL;
			printk(KERN_ERR "Can't suspend/resume IOAPIC %d\n", i);
			continue;
		}
	}

	return 0;
}

device_initcall(ioapic_init_sysfs);

/*
 * Dynamic irq allocate and deallocation
 */
unsigned int create_irq_nr(unsigned int irq_want)
{
	/* Allocate an unused irq */
	unsigned int irq;
	unsigned int new;
	unsigned long flags;
	struct irq_cfg *cfg_new = NULL;
	int cpu = boot_cpu_id;
	struct irq_desc *desc_new = NULL;

	irq = 0;
	spin_lock_irqsave(&vector_lock, flags);
	for (new = irq_want; new < NR_IRQS; new++) {
		if (platform_legacy_irq(new))
			continue;

		desc_new = irq_to_desc_alloc_cpu(new, cpu);
		if (!desc_new) {
			printk(KERN_INFO "can not get irq_desc for %d\n", new);
			continue;
		}
		cfg_new = desc_new->chip_data;

		if (cfg_new->vector != 0)
			continue;
		if (__assign_irq_vector(new, cfg_new, TARGET_CPUS) == 0)
			irq = new;
		break;
	}
	spin_unlock_irqrestore(&vector_lock, flags);

	if (irq > 0) {
		dynamic_irq_init(irq);
		/* restore it, in case dynamic_irq_init clear it */
		if (desc_new)
			desc_new->chip_data = cfg_new;
	}
	return irq;
}

static int nr_irqs_gsi = NR_IRQS_LEGACY;
int create_irq(void)
{
	unsigned int irq_want;
	int irq;

	irq_want = nr_irqs_gsi;
	irq = create_irq_nr(irq_want);

	if (irq == 0)
		irq = -1;

	return irq;
}

void destroy_irq(unsigned int irq)
{
	unsigned long flags;
	struct irq_cfg *cfg;
	struct irq_desc *desc;

	/* store it, in case dynamic_irq_cleanup clear it */
	desc = irq_to_desc(irq);
	cfg = desc->chip_data;
	dynamic_irq_cleanup(irq);
	/* connect back irq_cfg */
	if (desc)
		desc->chip_data = cfg;

#ifdef CONFIG_INTR_REMAP
	free_irte(irq);
#endif
	spin_lock_irqsave(&vector_lock, flags);
	__clear_irq_vector(irq, cfg);
	spin_unlock_irqrestore(&vector_lock, flags);
}

/*
 * MSI message composition
 */
#ifdef CONFIG_PCI_MSI
static int msi_compose_msg(struct pci_dev *pdev, unsigned int irq, struct msi_msg *msg)
{
	struct irq_cfg *cfg;
	int err;
	unsigned dest;

	cfg = irq_cfg(irq);
<<<<<<< HEAD
	err = assign_irq_vector(irq, cfg, TARGET_CPUS);
	if (err)
		return err;

	dest = cpu_mask_to_apicid_and(cfg->domain, TARGET_CPUS);
=======
	tmp = TARGET_CPUS;
	err = assign_irq_vector(irq, cfg, tmp);
	if (err)
		return err;

	cpus_and(tmp, cfg->domain, tmp);
	dest = cpu_mask_to_apicid(tmp);
>>>>>>> 8c384cde

#ifdef CONFIG_INTR_REMAP
	if (irq_remapped(irq)) {
		struct irte irte;
		int ir_index;
		u16 sub_handle;

		ir_index = map_irq_to_irte_handle(irq, &sub_handle);
		BUG_ON(ir_index == -1);

		memset (&irte, 0, sizeof(irte));

		irte.present = 1;
		irte.dst_mode = INT_DEST_MODE;
		irte.trigger_mode = 0; /* edge */
		irte.dlvry_mode = INT_DELIVERY_MODE;
		irte.vector = cfg->vector;
		irte.dest_id = IRTE_DEST(dest);

		modify_irte(irq, &irte);

		msg->address_hi = MSI_ADDR_BASE_HI;
		msg->data = sub_handle;
		msg->address_lo = MSI_ADDR_BASE_LO | MSI_ADDR_IR_EXT_INT |
				  MSI_ADDR_IR_SHV |
				  MSI_ADDR_IR_INDEX1(ir_index) |
				  MSI_ADDR_IR_INDEX2(ir_index);
	} else
#endif
	{
		msg->address_hi = MSI_ADDR_BASE_HI;
		msg->address_lo =
			MSI_ADDR_BASE_LO |
			((INT_DEST_MODE == 0) ?
				MSI_ADDR_DEST_MODE_PHYSICAL:
				MSI_ADDR_DEST_MODE_LOGICAL) |
			((INT_DELIVERY_MODE != dest_LowestPrio) ?
				MSI_ADDR_REDIRECTION_CPU:
				MSI_ADDR_REDIRECTION_LOWPRI) |
			MSI_ADDR_DEST_ID(dest);

		msg->data =
			MSI_DATA_TRIGGER_EDGE |
			MSI_DATA_LEVEL_ASSERT |
			((INT_DELIVERY_MODE != dest_LowestPrio) ?
				MSI_DATA_DELIVERY_FIXED:
				MSI_DATA_DELIVERY_LOWPRI) |
			MSI_DATA_VECTOR(cfg->vector);
	}
	return err;
}

#ifdef CONFIG_SMP
static void set_msi_irq_affinity(unsigned int irq, const struct cpumask *mask)
{
	struct irq_desc *desc = irq_to_desc(irq);
	struct irq_cfg *cfg;
	struct msi_msg msg;
	unsigned int dest;
<<<<<<< HEAD

	dest = set_desc_affinity(desc, mask);
	if (dest == BAD_APICID)
		return;

	cfg = desc->chip_data;
=======
	cpumask_t tmp;

	if (!cpumask_intersects(mask, cpu_online_mask))
		return;

	cfg = desc->chip_data;
	if (assign_irq_vector(irq, cfg, *mask))
		return;

	set_extra_move_desc(desc, *mask);

	cpumask_and(&tmp, &cfg->domain, mask);
	dest = cpu_mask_to_apicid(tmp);
>>>>>>> 8c384cde

	read_msi_msg_desc(desc, &msg);

	msg.data &= ~MSI_DATA_VECTOR_MASK;
	msg.data |= MSI_DATA_VECTOR(cfg->vector);
	msg.address_lo &= ~MSI_ADDR_DEST_ID_MASK;
	msg.address_lo |= MSI_ADDR_DEST_ID(dest);

	write_msi_msg_desc(desc, &msg);
<<<<<<< HEAD
=======
	cpumask_copy(&desc->affinity, mask);
>>>>>>> 8c384cde
}
#ifdef CONFIG_INTR_REMAP
/*
 * Migrate the MSI irq to another cpumask. This migration is
 * done in the process context using interrupt-remapping hardware.
 */
<<<<<<< HEAD
static void
ir_set_msi_irq_affinity(unsigned int irq, const struct cpumask *mask)
{
	struct irq_desc *desc = irq_to_desc(irq);
	struct irq_cfg *cfg = desc->chip_data;
=======
static void ir_set_msi_irq_affinity(unsigned int irq,
				    const struct cpumask *mask)
{
	struct irq_desc *desc = irq_to_desc(irq);
	struct irq_cfg *cfg;
>>>>>>> 8c384cde
	unsigned int dest;
	struct irte irte;
<<<<<<< HEAD
=======

	if (!cpumask_intersects(mask, cpu_online_mask))
		return;
>>>>>>> 8c384cde

	if (get_irte(irq, &irte))
		return;

<<<<<<< HEAD
	dest = set_desc_affinity(desc, mask);
	if (dest == BAD_APICID)
		return;

=======
	cfg = desc->chip_data;
	if (assign_irq_vector(irq, cfg, *mask))
		return;

	set_extra_move_desc(desc, *mask);

	cpumask_and(&tmp, &cfg->domain, mask);
	dest = cpu_mask_to_apicid(tmp);

>>>>>>> 8c384cde
	irte.vector = cfg->vector;
	irte.dest_id = IRTE_DEST(dest);

	/*
	 * atomically update the IRTE with the new destination and vector.
	 */
	modify_irte(irq, &irte);

	/*
	 * After this point, all the interrupts will start arriving
	 * at the new destination. So, time to cleanup the previous
	 * vector allocation.
	 */
<<<<<<< HEAD
	if (cfg->move_in_progress)
		send_cleanup_vector(cfg);
=======
	if (cfg->move_in_progress) {
		cpus_and(cleanup_mask, cfg->old_domain, cpu_online_map);
		cfg->move_cleanup_count = cpus_weight(cleanup_mask);
		send_IPI_mask(cleanup_mask, IRQ_MOVE_CLEANUP_VECTOR);
		cfg->move_in_progress = 0;
	}

	cpumask_copy(&desc->affinity, mask);
>>>>>>> 8c384cde
}

#endif
#endif /* CONFIG_SMP */

/*
 * IRQ Chip for MSI PCI/PCI-X/PCI-Express Devices,
 * which implement the MSI or MSI-X Capability Structure.
 */
static struct irq_chip msi_chip = {
	.name		= "PCI-MSI",
	.unmask		= unmask_msi_irq,
	.mask		= mask_msi_irq,
	.ack		= ack_apic_edge,
#ifdef CONFIG_SMP
	.set_affinity	= set_msi_irq_affinity,
#endif
	.retrigger	= ioapic_retrigger_irq,
};

#ifdef CONFIG_INTR_REMAP
static struct irq_chip msi_ir_chip = {
	.name		= "IR-PCI-MSI",
	.unmask		= unmask_msi_irq,
	.mask		= mask_msi_irq,
	.ack		= ack_x2apic_edge,
#ifdef CONFIG_SMP
	.set_affinity	= ir_set_msi_irq_affinity,
#endif
	.retrigger	= ioapic_retrigger_irq,
};

/*
 * Map the PCI dev to the corresponding remapping hardware unit
 * and allocate 'nvec' consecutive interrupt-remapping table entries
 * in it.
 */
static int msi_alloc_irte(struct pci_dev *dev, int irq, int nvec)
{
	struct intel_iommu *iommu;
	int index;

	iommu = map_dev_to_ir(dev);
	if (!iommu) {
		printk(KERN_ERR
		       "Unable to map PCI %s to iommu\n", pci_name(dev));
		return -ENOENT;
	}

	index = alloc_irte(iommu, irq, nvec);
	if (index < 0) {
		printk(KERN_ERR
		       "Unable to allocate %d IRTE for PCI %s\n", nvec,
		       pci_name(dev));
		return -ENOSPC;
	}
	return index;
}
#endif

static int setup_msi_irq(struct pci_dev *dev, struct msi_desc *msidesc, int irq)
{
	int ret;
	struct msi_msg msg;

	ret = msi_compose_msg(dev, irq, &msg);
	if (ret < 0)
		return ret;

	set_irq_msi(irq, msidesc);
	write_msi_msg(irq, &msg);

#ifdef CONFIG_INTR_REMAP
	if (irq_remapped(irq)) {
		struct irq_desc *desc = irq_to_desc(irq);
		/*
		 * irq migration in process context
		 */
		desc->status |= IRQ_MOVE_PCNTXT;
		set_irq_chip_and_handler_name(irq, &msi_ir_chip, handle_edge_irq, "edge");
	} else
#endif
		set_irq_chip_and_handler_name(irq, &msi_chip, handle_edge_irq, "edge");

	dev_printk(KERN_DEBUG, &dev->dev, "irq %d for MSI/MSI-X\n", irq);

	return 0;
}

int arch_setup_msi_irq(struct pci_dev *dev, struct msi_desc *msidesc)
{
	unsigned int irq;
	int ret;
	unsigned int irq_want;

	irq_want = nr_irqs_gsi;
	irq = create_irq_nr(irq_want);
	if (irq == 0)
		return -1;

#ifdef CONFIG_INTR_REMAP
	if (!intr_remapping_enabled)
		goto no_ir;

	ret = msi_alloc_irte(dev, irq, 1);
	if (ret < 0)
		goto error;
no_ir:
#endif
	ret = setup_msi_irq(dev, msidesc, irq);
	if (ret < 0) {
		destroy_irq(irq);
		return ret;
	}
	return 0;

#ifdef CONFIG_INTR_REMAP
error:
	destroy_irq(irq);
	return ret;
#endif
}

int arch_setup_msi_irqs(struct pci_dev *dev, int nvec, int type)
{
	unsigned int irq;
	int ret, sub_handle;
	struct msi_desc *msidesc;
	unsigned int irq_want;

#ifdef CONFIG_INTR_REMAP
	struct intel_iommu *iommu = 0;
	int index = 0;
#endif

	irq_want = nr_irqs_gsi;
	sub_handle = 0;
	list_for_each_entry(msidesc, &dev->msi_list, list) {
		irq = create_irq_nr(irq_want);
		irq_want++;
		if (irq == 0)
			return -1;
#ifdef CONFIG_INTR_REMAP
		if (!intr_remapping_enabled)
			goto no_ir;

		if (!sub_handle) {
			/*
			 * allocate the consecutive block of IRTE's
			 * for 'nvec'
			 */
			index = msi_alloc_irte(dev, irq, nvec);
			if (index < 0) {
				ret = index;
				goto error;
			}
		} else {
			iommu = map_dev_to_ir(dev);
			if (!iommu) {
				ret = -ENOENT;
				goto error;
			}
			/*
			 * setup the mapping between the irq and the IRTE
			 * base index, the sub_handle pointing to the
			 * appropriate interrupt remap table entry.
			 */
			set_irte_irq(irq, iommu, index, sub_handle);
		}
no_ir:
#endif
		ret = setup_msi_irq(dev, msidesc, irq);
		if (ret < 0)
			goto error;
		sub_handle++;
	}
	return 0;

error:
	destroy_irq(irq);
	return ret;
}

void arch_teardown_msi_irq(unsigned int irq)
{
	destroy_irq(irq);
}

#ifdef CONFIG_DMAR
#ifdef CONFIG_SMP
static void dmar_msi_set_affinity(unsigned int irq, const struct cpumask *mask)
{
	struct irq_desc *desc = irq_to_desc(irq);
	struct irq_cfg *cfg;
	struct msi_msg msg;
	unsigned int dest;
<<<<<<< HEAD

	dest = set_desc_affinity(desc, mask);
	if (dest == BAD_APICID)
		return;

	cfg = desc->chip_data;
=======
	cpumask_t tmp;

	if (!cpumask_intersects(mask, cpu_online_mask))
		return;

	cfg = desc->chip_data;
	if (assign_irq_vector(irq, cfg, *mask))
		return;

	set_extra_move_desc(desc, *mask);

	cpumask_and(&tmp, &cfg->domain, mask);
	dest = cpu_mask_to_apicid(tmp);
>>>>>>> 8c384cde

	dmar_msi_read(irq, &msg);

	msg.data &= ~MSI_DATA_VECTOR_MASK;
	msg.data |= MSI_DATA_VECTOR(cfg->vector);
	msg.address_lo &= ~MSI_ADDR_DEST_ID_MASK;
	msg.address_lo |= MSI_ADDR_DEST_ID(dest);

	dmar_msi_write(irq, &msg);
<<<<<<< HEAD
=======
	cpumask_copy(&desc->affinity, mask);
>>>>>>> 8c384cde
}

#endif /* CONFIG_SMP */

struct irq_chip dmar_msi_type = {
	.name = "DMAR_MSI",
	.unmask = dmar_msi_unmask,
	.mask = dmar_msi_mask,
	.ack = ack_apic_edge,
#ifdef CONFIG_SMP
	.set_affinity = dmar_msi_set_affinity,
#endif
	.retrigger = ioapic_retrigger_irq,
};

int arch_setup_dmar_msi(unsigned int irq)
{
	int ret;
	struct msi_msg msg;

	ret = msi_compose_msg(NULL, irq, &msg);
	if (ret < 0)
		return ret;
	dmar_msi_write(irq, &msg);
	set_irq_chip_and_handler_name(irq, &dmar_msi_type, handle_edge_irq,
		"edge");
	return 0;
}
#endif

#ifdef CONFIG_HPET_TIMER

#ifdef CONFIG_SMP
static void hpet_msi_set_affinity(unsigned int irq, const struct cpumask *mask)
{
	struct irq_desc *desc = irq_to_desc(irq);
	struct irq_cfg *cfg;
	struct msi_msg msg;
	unsigned int dest;

<<<<<<< HEAD
	dest = set_desc_affinity(desc, mask);
	if (dest == BAD_APICID)
		return;

	cfg = desc->chip_data;
=======
	if (!cpumask_intersects(mask, cpu_online_mask))
		return;

	cfg = desc->chip_data;
	if (assign_irq_vector(irq, cfg, *mask))
		return;

	set_extra_move_desc(desc, *mask);

	cpumask_and(&tmp, &cfg->domain, mask);
	dest = cpu_mask_to_apicid(tmp);
>>>>>>> 8c384cde

	hpet_msi_read(irq, &msg);

	msg.data &= ~MSI_DATA_VECTOR_MASK;
	msg.data |= MSI_DATA_VECTOR(cfg->vector);
	msg.address_lo &= ~MSI_ADDR_DEST_ID_MASK;
	msg.address_lo |= MSI_ADDR_DEST_ID(dest);

	hpet_msi_write(irq, &msg);
<<<<<<< HEAD
=======
	cpumask_copy(&desc->affinity, mask);
>>>>>>> 8c384cde
}

#endif /* CONFIG_SMP */

struct irq_chip hpet_msi_type = {
	.name = "HPET_MSI",
	.unmask = hpet_msi_unmask,
	.mask = hpet_msi_mask,
	.ack = ack_apic_edge,
#ifdef CONFIG_SMP
	.set_affinity = hpet_msi_set_affinity,
#endif
	.retrigger = ioapic_retrigger_irq,
};

int arch_setup_hpet_msi(unsigned int irq)
{
	int ret;
	struct msi_msg msg;

	ret = msi_compose_msg(NULL, irq, &msg);
	if (ret < 0)
		return ret;

	hpet_msi_write(irq, &msg);
	set_irq_chip_and_handler_name(irq, &hpet_msi_type, handle_edge_irq,
		"edge");

	return 0;
}
#endif

#endif /* CONFIG_PCI_MSI */
/*
 * Hypertransport interrupt support
 */
#ifdef CONFIG_HT_IRQ

#ifdef CONFIG_SMP

static void target_ht_irq(unsigned int irq, unsigned int dest, u8 vector)
{
	struct ht_irq_msg msg;
	fetch_ht_irq_msg(irq, &msg);

	msg.address_lo &= ~(HT_IRQ_LOW_VECTOR_MASK | HT_IRQ_LOW_DEST_ID_MASK);
	msg.address_hi &= ~(HT_IRQ_HIGH_DEST_ID_MASK);

	msg.address_lo |= HT_IRQ_LOW_VECTOR(vector) | HT_IRQ_LOW_DEST_ID(dest);
	msg.address_hi |= HT_IRQ_HIGH_DEST_ID(dest);

	write_ht_irq_msg(irq, &msg);
}

static void set_ht_irq_affinity(unsigned int irq, const struct cpumask *mask)
{
	struct irq_desc *desc = irq_to_desc(irq);
	struct irq_cfg *cfg;
	unsigned int dest;
<<<<<<< HEAD

	dest = set_desc_affinity(desc, mask);
	if (dest == BAD_APICID)
		return;

	cfg = desc->chip_data;

	target_ht_irq(irq, dest, cfg->vector);
=======
	cpumask_t tmp;

	if (!cpumask_intersects(mask, cpu_online_mask))
		return;

	cfg = desc->chip_data;
	if (assign_irq_vector(irq, cfg, *mask))
		return;

	set_extra_move_desc(desc, *mask);

	cpumask_and(&tmp, &cfg->domain, mask);
	dest = cpu_mask_to_apicid(tmp);

	target_ht_irq(irq, dest, cfg->vector);
	cpumask_copy(&desc->affinity, mask);
>>>>>>> 8c384cde
}

#endif

static struct irq_chip ht_irq_chip = {
	.name		= "PCI-HT",
	.mask		= mask_ht_irq,
	.unmask		= unmask_ht_irq,
	.ack		= ack_apic_edge,
#ifdef CONFIG_SMP
	.set_affinity	= set_ht_irq_affinity,
#endif
	.retrigger	= ioapic_retrigger_irq,
};

int arch_setup_ht_irq(unsigned int irq, struct pci_dev *dev)
{
	struct irq_cfg *cfg;
	int err;

	cfg = irq_cfg(irq);
<<<<<<< HEAD
	err = assign_irq_vector(irq, cfg, TARGET_CPUS);
=======
	tmp = TARGET_CPUS;
	err = assign_irq_vector(irq, cfg, tmp);
>>>>>>> 8c384cde
	if (!err) {
		struct ht_irq_msg msg;
		unsigned dest;

<<<<<<< HEAD
		dest = cpu_mask_to_apicid_and(cfg->domain, TARGET_CPUS);
=======
		cpus_and(tmp, cfg->domain, tmp);
		dest = cpu_mask_to_apicid(tmp);
>>>>>>> 8c384cde

		msg.address_hi = HT_IRQ_HIGH_DEST_ID(dest);

		msg.address_lo =
			HT_IRQ_LOW_BASE |
			HT_IRQ_LOW_DEST_ID(dest) |
			HT_IRQ_LOW_VECTOR(cfg->vector) |
			((INT_DEST_MODE == 0) ?
				HT_IRQ_LOW_DM_PHYSICAL :
				HT_IRQ_LOW_DM_LOGICAL) |
			HT_IRQ_LOW_RQEOI_EDGE |
			((INT_DELIVERY_MODE != dest_LowestPrio) ?
				HT_IRQ_LOW_MT_FIXED :
				HT_IRQ_LOW_MT_ARBITRATED) |
			HT_IRQ_LOW_IRQ_MASKED;

		write_ht_irq_msg(irq, &msg);

		set_irq_chip_and_handler_name(irq, &ht_irq_chip,
					      handle_edge_irq, "edge");

		dev_printk(KERN_DEBUG, &dev->dev, "irq %d for HT\n", irq);
	}
	return err;
}
#endif /* CONFIG_HT_IRQ */

#ifdef CONFIG_X86_64
/*
 * Re-target the irq to the specified CPU and enable the specified MMR located
 * on the specified blade to allow the sending of MSIs to the specified CPU.
 */
int arch_enable_uv_irq(char *irq_name, unsigned int irq, int cpu, int mmr_blade,
		       unsigned long mmr_offset)
{
	const struct cpumask *eligible_cpu = cpumask_of(cpu);
	struct irq_cfg *cfg;
	int mmr_pnode;
	unsigned long mmr_value;
	struct uv_IO_APIC_route_entry *entry;
	unsigned long flags;
	int err;

	cfg = irq_cfg(irq);

<<<<<<< HEAD
	err = assign_irq_vector(irq, cfg, eligible_cpu);
=======
	err = assign_irq_vector(irq, cfg, *eligible_cpu);
>>>>>>> 8c384cde
	if (err != 0)
		return err;

	spin_lock_irqsave(&vector_lock, flags);
	set_irq_chip_and_handler_name(irq, &uv_irq_chip, handle_percpu_irq,
				      irq_name);
	spin_unlock_irqrestore(&vector_lock, flags);

	mmr_value = 0;
	entry = (struct uv_IO_APIC_route_entry *)&mmr_value;
	BUG_ON(sizeof(struct uv_IO_APIC_route_entry) != sizeof(unsigned long));

	entry->vector = cfg->vector;
	entry->delivery_mode = INT_DELIVERY_MODE;
	entry->dest_mode = INT_DEST_MODE;
	entry->polarity = 0;
	entry->trigger = 0;
	entry->mask = 0;
	entry->dest = cpu_mask_to_apicid(eligible_cpu);

	mmr_pnode = uv_blade_to_pnode(mmr_blade);
	uv_write_global_mmr64(mmr_pnode, mmr_offset, mmr_value);

	return irq;
}

/*
 * Disable the specified MMR located on the specified blade so that MSIs are
 * longer allowed to be sent.
 */
void arch_disable_uv_irq(int mmr_blade, unsigned long mmr_offset)
{
	unsigned long mmr_value;
	struct uv_IO_APIC_route_entry *entry;
	int mmr_pnode;

	mmr_value = 0;
	entry = (struct uv_IO_APIC_route_entry *)&mmr_value;
	BUG_ON(sizeof(struct uv_IO_APIC_route_entry) != sizeof(unsigned long));

	entry->mask = 1;

	mmr_pnode = uv_blade_to_pnode(mmr_blade);
	uv_write_global_mmr64(mmr_pnode, mmr_offset, mmr_value);
}
#endif /* CONFIG_X86_64 */

int __init io_apic_get_redir_entries (int ioapic)
{
	union IO_APIC_reg_01	reg_01;
	unsigned long flags;

	spin_lock_irqsave(&ioapic_lock, flags);
	reg_01.raw = io_apic_read(ioapic, 1);
	spin_unlock_irqrestore(&ioapic_lock, flags);

	return reg_01.bits.entries;
}

void __init probe_nr_irqs_gsi(void)
{
	int idx;
	int nr = 0;

	for (idx = 0; idx < nr_ioapics; idx++)
		nr += io_apic_get_redir_entries(idx) + 1;

	if (nr > nr_irqs_gsi)
		nr_irqs_gsi = nr;
}

/* --------------------------------------------------------------------------
                          ACPI-based IOAPIC Configuration
   -------------------------------------------------------------------------- */

#ifdef CONFIG_ACPI

#ifdef CONFIG_X86_32
int __init io_apic_get_unique_id(int ioapic, int apic_id)
{
	union IO_APIC_reg_00 reg_00;
	static physid_mask_t apic_id_map = PHYSID_MASK_NONE;
	physid_mask_t tmp;
	unsigned long flags;
	int i = 0;

	/*
	 * The P4 platform supports up to 256 APIC IDs on two separate APIC
	 * buses (one for LAPICs, one for IOAPICs), where predecessors only
	 * supports up to 16 on one shared APIC bus.
	 *
	 * TBD: Expand LAPIC/IOAPIC support on P4-class systems to take full
	 *      advantage of new APIC bus architecture.
	 */

	if (physids_empty(apic_id_map))
		apic_id_map = ioapic_phys_id_map(phys_cpu_present_map);

	spin_lock_irqsave(&ioapic_lock, flags);
	reg_00.raw = io_apic_read(ioapic, 0);
	spin_unlock_irqrestore(&ioapic_lock, flags);

	if (apic_id >= get_physical_broadcast()) {
		printk(KERN_WARNING "IOAPIC[%d]: Invalid apic_id %d, trying "
			"%d\n", ioapic, apic_id, reg_00.bits.ID);
		apic_id = reg_00.bits.ID;
	}

	/*
	 * Every APIC in a system must have a unique ID or we get lots of nice
	 * 'stuck on smp_invalidate_needed IPI wait' messages.
	 */
	if (check_apicid_used(apic_id_map, apic_id)) {

		for (i = 0; i < get_physical_broadcast(); i++) {
			if (!check_apicid_used(apic_id_map, i))
				break;
		}

		if (i == get_physical_broadcast())
			panic("Max apic_id exceeded!\n");

		printk(KERN_WARNING "IOAPIC[%d]: apic_id %d already used, "
			"trying %d\n", ioapic, apic_id, i);

		apic_id = i;
	}

	tmp = apicid_to_cpu_present(apic_id);
	physids_or(apic_id_map, apic_id_map, tmp);

	if (reg_00.bits.ID != apic_id) {
		reg_00.bits.ID = apic_id;

		spin_lock_irqsave(&ioapic_lock, flags);
		io_apic_write(ioapic, 0, reg_00.raw);
		reg_00.raw = io_apic_read(ioapic, 0);
		spin_unlock_irqrestore(&ioapic_lock, flags);

		/* Sanity check */
		if (reg_00.bits.ID != apic_id) {
			printk("IOAPIC[%d]: Unable to change apic_id!\n", ioapic);
			return -1;
		}
	}

	apic_printk(APIC_VERBOSE, KERN_INFO
			"IOAPIC[%d]: Assigned apic_id %d\n", ioapic, apic_id);

	return apic_id;
}

int __init io_apic_get_version(int ioapic)
{
	union IO_APIC_reg_01	reg_01;
	unsigned long flags;

	spin_lock_irqsave(&ioapic_lock, flags);
	reg_01.raw = io_apic_read(ioapic, 1);
	spin_unlock_irqrestore(&ioapic_lock, flags);

	return reg_01.bits.version;
}
#endif

int io_apic_set_pci_routing (int ioapic, int pin, int irq, int triggering, int polarity)
{
	struct irq_desc *desc;
	struct irq_cfg *cfg;
	int cpu = boot_cpu_id;

	if (!IO_APIC_IRQ(irq)) {
		apic_printk(APIC_QUIET,KERN_ERR "IOAPIC[%d]: Invalid reference to IRQ 0\n",
			ioapic);
		return -EINVAL;
	}

	desc = irq_to_desc_alloc_cpu(irq, cpu);
	if (!desc) {
		printk(KERN_INFO "can not get irq_desc %d\n", irq);
		return 0;
	}

	/*
	 * IRQs < 16 are already in the irq_2_pin[] map
	 */
	if (irq >= NR_IRQS_LEGACY) {
		cfg = desc->chip_data;
		add_pin_to_irq_cpu(cfg, cpu, ioapic, pin);
	}

	setup_IO_APIC_irq(ioapic, pin, irq, desc, triggering, polarity);

	return 0;
}


int acpi_get_override_irq(int bus_irq, int *trigger, int *polarity)
{
	int i;

	if (skip_ioapic_setup)
		return -1;

	for (i = 0; i < mp_irq_entries; i++)
		if (mp_irqs[i].mp_irqtype == mp_INT &&
		    mp_irqs[i].mp_srcbusirq == bus_irq)
			break;
	if (i >= mp_irq_entries)
		return -1;

	*trigger = irq_trigger(i);
	*polarity = irq_polarity(i);
	return 0;
}

#endif /* CONFIG_ACPI */

/*
 * This function currently is only a helper for the i386 smp boot process where
 * we need to reprogram the ioredtbls to cater for the cpus which have come online
 * so mask in all cases should simply be TARGET_CPUS
 */
#ifdef CONFIG_SMP
void __init setup_ioapic_dest(void)
{
	int pin, ioapic, irq, irq_entry;
	struct irq_desc *desc;
	struct irq_cfg *cfg;
	const struct cpumask *mask;

	if (skip_ioapic_setup == 1)
		return;

	for (ioapic = 0; ioapic < nr_ioapics; ioapic++) {
		for (pin = 0; pin < nr_ioapic_registers[ioapic]; pin++) {
			irq_entry = find_irq_entry(ioapic, pin, mp_INT);
			if (irq_entry == -1)
				continue;
			irq = pin_2_irq(irq_entry, ioapic, pin);

			/* setup_IO_APIC_irqs could fail to get vector for some device
			 * when you have too many devices, because at that time only boot
			 * cpu is online.
			 */
			desc = irq_to_desc(irq);
			cfg = desc->chip_data;
			if (!cfg->vector) {
				setup_IO_APIC_irq(ioapic, pin, irq, desc,
						  irq_trigger(irq_entry),
						  irq_polarity(irq_entry));
				continue;

			}

			/*
			 * Honour affinities which have been set in early boot
			 */
			if (desc->status &
			    (IRQ_NO_BALANCING | IRQ_AFFINITY_SET))
				mask = &desc->affinity;
			else
				mask = TARGET_CPUS;

#ifdef CONFIG_INTR_REMAP
			if (intr_remapping_enabled)
				set_ir_ioapic_affinity_irq_desc(desc, mask);
			else
#endif
				set_ioapic_affinity_irq_desc(desc, mask);
		}

	}
}
#endif

#define IOAPIC_RESOURCE_NAME_SIZE 11

static struct resource *ioapic_resources;

static struct resource * __init ioapic_setup_resources(void)
{
	unsigned long n;
	struct resource *res;
	char *mem;
	int i;

	if (nr_ioapics <= 0)
		return NULL;

	n = IOAPIC_RESOURCE_NAME_SIZE + sizeof(struct resource);
	n *= nr_ioapics;

	mem = alloc_bootmem(n);
	res = (void *)mem;

	if (mem != NULL) {
		mem += sizeof(struct resource) * nr_ioapics;

		for (i = 0; i < nr_ioapics; i++) {
			res[i].name = mem;
			res[i].flags = IORESOURCE_MEM | IORESOURCE_BUSY;
			sprintf(mem,  "IOAPIC %u", i);
			mem += IOAPIC_RESOURCE_NAME_SIZE;
		}
	}

	ioapic_resources = res;

	return res;
}

void __init ioapic_init_mappings(void)
{
	unsigned long ioapic_phys, idx = FIX_IO_APIC_BASE_0;
	struct resource *ioapic_res;
	int i;

	ioapic_res = ioapic_setup_resources();
	for (i = 0; i < nr_ioapics; i++) {
		if (smp_found_config) {
			ioapic_phys = mp_ioapics[i].mp_apicaddr;
#ifdef CONFIG_X86_32
			if (!ioapic_phys) {
				printk(KERN_ERR
				       "WARNING: bogus zero IO-APIC "
				       "address found in MPTABLE, "
				       "disabling IO/APIC support!\n");
				smp_found_config = 0;
				skip_ioapic_setup = 1;
				goto fake_ioapic_page;
			}
#endif
		} else {
#ifdef CONFIG_X86_32
fake_ioapic_page:
#endif
			ioapic_phys = (unsigned long)
				alloc_bootmem_pages(PAGE_SIZE);
			ioapic_phys = __pa(ioapic_phys);
		}
		set_fixmap_nocache(idx, ioapic_phys);
		apic_printk(APIC_VERBOSE,
			    "mapped IOAPIC to %08lx (%08lx)\n",
			    __fix_to_virt(idx), ioapic_phys);
		idx++;

		if (ioapic_res != NULL) {
			ioapic_res->start = ioapic_phys;
			ioapic_res->end = ioapic_phys + (4 * 1024) - 1;
			ioapic_res++;
		}
	}
}

static int __init ioapic_insert_resources(void)
{
	int i;
	struct resource *r = ioapic_resources;

	if (!r) {
		printk(KERN_ERR
		       "IO APIC resources could be not be allocated.\n");
		return -1;
	}

	for (i = 0; i < nr_ioapics; i++) {
		insert_resource(&iomem_resource, r);
		r++;
	}

	return 0;
}

/* Insert the IO APIC resources after PCI initialization has occured to handle
 * IO APICS that are mapped in on a BAR in PCI space. */
late_initcall(ioapic_insert_resources);<|MERGE_RESOLUTION|>--- conflicted
+++ resolved
@@ -152,7 +152,6 @@
 #else
 static struct irq_cfg irq_cfgx[NR_IRQS] = {
 #endif
-<<<<<<< HEAD
 	[0]  = { .vector = IRQ0_VECTOR,  },
 	[1]  = { .vector = IRQ1_VECTOR,  },
 	[2]  = { .vector = IRQ2_VECTOR,  },
@@ -169,24 +168,6 @@
 	[13] = { .vector = IRQ13_VECTOR, },
 	[14] = { .vector = IRQ14_VECTOR, },
 	[15] = { .vector = IRQ15_VECTOR, },
-=======
-	[0]  = { .domain = CPU_MASK_ALL, .vector = IRQ0_VECTOR,  },
-	[1]  = { .domain = CPU_MASK_ALL, .vector = IRQ1_VECTOR,  },
-	[2]  = { .domain = CPU_MASK_ALL, .vector = IRQ2_VECTOR,  },
-	[3]  = { .domain = CPU_MASK_ALL, .vector = IRQ3_VECTOR,  },
-	[4]  = { .domain = CPU_MASK_ALL, .vector = IRQ4_VECTOR,  },
-	[5]  = { .domain = CPU_MASK_ALL, .vector = IRQ5_VECTOR,  },
-	[6]  = { .domain = CPU_MASK_ALL, .vector = IRQ6_VECTOR,  },
-	[7]  = { .domain = CPU_MASK_ALL, .vector = IRQ7_VECTOR,  },
-	[8]  = { .domain = CPU_MASK_ALL, .vector = IRQ8_VECTOR,  },
-	[9]  = { .domain = CPU_MASK_ALL, .vector = IRQ9_VECTOR,  },
-	[10] = { .domain = CPU_MASK_ALL, .vector = IRQ10_VECTOR, },
-	[11] = { .domain = CPU_MASK_ALL, .vector = IRQ11_VECTOR, },
-	[12] = { .domain = CPU_MASK_ALL, .vector = IRQ12_VECTOR, },
-	[13] = { .domain = CPU_MASK_ALL, .vector = IRQ13_VECTOR, },
-	[14] = { .domain = CPU_MASK_ALL, .vector = IRQ14_VECTOR, },
-	[15] = { .domain = CPU_MASK_ALL, .vector = IRQ15_VECTOR, },
->>>>>>> 8c384cde
 };
 
 void __init arch_early_irq_init(void)
@@ -198,7 +179,6 @@
 
 	cfg = irq_cfgx;
 	count = ARRAY_SIZE(irq_cfgx);
-<<<<<<< HEAD
 
 	for (i = 0; i < count; i++) {
 		desc = irq_to_desc(i);
@@ -210,15 +190,6 @@
 	}
 }
 
-=======
-
-	for (i = 0; i < count; i++) {
-		desc = irq_to_desc(i);
-		desc->chip_data = &cfg[i];
-	}
-}
-
->>>>>>> 8c384cde
 #ifdef CONFIG_SPARSE_IRQ
 static struct irq_cfg *irq_cfg(unsigned int irq)
 {
@@ -230,7 +201,6 @@
 		cfg = desc->chip_data;
 
 	return cfg;
-<<<<<<< HEAD
 }
 
 static struct irq_cfg *get_one_free_irq_cfg(int cpu)
@@ -286,49 +256,6 @@
 	if (!old_entry)
 		return;
 
-=======
-}
-
-static struct irq_cfg *get_one_free_irq_cfg(int cpu)
-{
-	struct irq_cfg *cfg;
-	int node;
-
-	node = cpu_to_node(cpu);
-
-	cfg = kzalloc_node(sizeof(*cfg), GFP_ATOMIC, node);
-	printk(KERN_DEBUG "  alloc irq_cfg on cpu %d node %d\n", cpu, node);
-
-	return cfg;
-}
-
-void arch_init_chip_data(struct irq_desc *desc, int cpu)
-{
-	struct irq_cfg *cfg;
-
-	cfg = desc->chip_data;
-	if (!cfg) {
-		desc->chip_data = get_one_free_irq_cfg(cpu);
-		if (!desc->chip_data) {
-			printk(KERN_ERR "can not alloc irq_cfg\n");
-			BUG_ON(1);
-		}
-	}
-}
-
-#ifdef CONFIG_NUMA_MIGRATE_IRQ_DESC
-
-static void
-init_copy_irq_2_pin(struct irq_cfg *old_cfg, struct irq_cfg *cfg, int cpu)
-{
-	struct irq_pin_list *old_entry, *head, *tail, *entry;
-
-	cfg->irq_2_pin = NULL;
-	old_entry = old_cfg->irq_2_pin;
-	if (!old_entry)
-		return;
-
->>>>>>> 8c384cde
 	entry = get_one_free_irq_2_pin(cpu);
 	if (!entry)
 		return;
@@ -396,7 +323,6 @@
 	memcpy(cfg, old_cfg, sizeof(struct irq_cfg));
 
 	init_copy_irq_2_pin(old_cfg, cfg, cpu);
-<<<<<<< HEAD
 }
 
 static void free_irq_cfg(struct irq_cfg *old_cfg)
@@ -445,54 +371,6 @@
 #ifndef CONFIG_NUMA_MIGRATE_IRQ_DESC
 static inline void
 set_extra_move_desc(struct irq_desc *desc, const struct cpumask *mask)
-=======
-}
-
-static void free_irq_cfg(struct irq_cfg *old_cfg)
-{
-	kfree(old_cfg);
-}
-
-void arch_free_chip_data(struct irq_desc *old_desc, struct irq_desc *desc)
-{
-	struct irq_cfg *old_cfg, *cfg;
-
-	old_cfg = old_desc->chip_data;
-	cfg = desc->chip_data;
-
-	if (old_cfg == cfg)
-		return;
-
-	if (old_cfg) {
-		free_irq_2_pin(old_cfg, cfg);
-		free_irq_cfg(old_cfg);
-		old_desc->chip_data = NULL;
-	}
-}
-
-static void set_extra_move_desc(struct irq_desc *desc, cpumask_t mask)
-{
-	struct irq_cfg *cfg = desc->chip_data;
-
-	if (!cfg->move_in_progress) {
-		/* it means that domain is not changed */
-		if (!cpus_intersects(desc->affinity, mask))
-			cfg->move_desc_pending = 1;
-	}
-}
-#endif
-
-#else
-static struct irq_cfg *irq_cfg(unsigned int irq)
-{
-	return irq < nr_irqs ? irq_cfgx + irq : NULL;
-}
-
-#endif
-
-#ifndef CONFIG_NUMA_MIGRATE_IRQ_DESC
-static inline void set_extra_move_desc(struct irq_desc *desc, cpumask_t mask)
->>>>>>> 8c384cde
 {
 }
 #endif
@@ -623,7 +501,6 @@
 }
 
 #ifdef CONFIG_SMP
-<<<<<<< HEAD
 static void send_cleanup_vector(struct irq_cfg *cfg)
 {
 	cpumask_var_t cleanup_mask;
@@ -644,8 +521,6 @@
 	cfg->move_in_progress = 0;
 }
 
-=======
->>>>>>> 8c384cde
 static void __target_IO_APIC_irq(unsigned int irq, unsigned int dest, struct irq_cfg *cfg)
 {
 	int apic, pin;
@@ -681,7 +556,6 @@
 	}
 }
 
-<<<<<<< HEAD
 static int
 assign_irq_vector(int irq, struct irq_cfg *cfg, const struct cpumask *mask);
 
@@ -710,25 +584,15 @@
 
 static void
 set_ioapic_affinity_irq_desc(struct irq_desc *desc, const struct cpumask *mask)
-=======
-static int assign_irq_vector(int irq, struct irq_cfg *cfg, cpumask_t mask);
-
-static void set_ioapic_affinity_irq_desc(struct irq_desc *desc, cpumask_t mask)
->>>>>>> 8c384cde
 {
 	struct irq_cfg *cfg;
 	unsigned long flags;
 	unsigned int dest;
-<<<<<<< HEAD
-=======
-	cpumask_t tmp;
->>>>>>> 8c384cde
 	unsigned int irq;
 
 	irq = desc->irq;
 	cfg = desc->chip_data;
 
-<<<<<<< HEAD
 	spin_lock_irqsave(&ioapic_lock, flags);
 	dest = set_desc_affinity(desc, mask);
 	if (dest != BAD_APICID) {
@@ -747,36 +611,6 @@
 	desc = irq_to_desc(irq);
 
 	set_ioapic_affinity_irq_desc(desc, mask);
-=======
-	irq = desc->irq;
-	cfg = desc->chip_data;
-	if (assign_irq_vector(irq, cfg, mask))
-		return;
-
-	set_extra_move_desc(desc, mask);
-
-	cpus_and(tmp, cfg->domain, mask);
-	dest = cpu_mask_to_apicid(tmp);
-	/*
-	 * Only the high 8 bits are valid.
-	 */
-	dest = SET_APIC_LOGICAL_ID(dest);
-
-	spin_lock_irqsave(&ioapic_lock, flags);
-	__target_IO_APIC_irq(irq, dest, cfg);
-	desc->affinity = mask;
-	spin_unlock_irqrestore(&ioapic_lock, flags);
->>>>>>> 8c384cde
-}
-
-static void set_ioapic_affinity_irq(unsigned int irq,
-				    const struct cpumask *mask)
-{
-	struct irq_desc *desc;
-
-	desc = irq_to_desc(irq);
-
-	set_ioapic_affinity_irq_desc(desc, *mask);
 }
 #endif /* CONFIG_SMP */
 
@@ -1438,12 +1272,8 @@
 	spin_unlock(&vector_lock);
 }
 
-<<<<<<< HEAD
 static int
 __assign_irq_vector(int irq, struct irq_cfg *cfg, const struct cpumask *mask)
-=======
-static int __assign_irq_vector(int irq, struct irq_cfg *cfg, cpumask_t mask)
->>>>>>> 8c384cde
 {
 	/*
 	 * NOTE! The local APIC isn't very good at handling
@@ -1458,7 +1288,6 @@
 	 */
 	static int current_vector = FIRST_DEVICE_VECTOR, current_offset = 0;
 	unsigned int old_vector;
-<<<<<<< HEAD
 	int cpu, err;
 	cpumask_var_t tmp_mask;
 
@@ -1468,16 +1297,6 @@
 	if (!alloc_cpumask_var(&tmp_mask, GFP_ATOMIC))
 		return -ENOMEM;
 
-=======
-	int cpu;
-
-	if ((cfg->move_in_progress) || cfg->move_cleanup_count)
-		return -EBUSY;
-
-	/* Only try and allocate irqs on cpus that are present */
-	cpus_and(mask, mask, cpu_online_map);
-
->>>>>>> 8c384cde
 	old_vector = cfg->vector;
 	if (old_vector) {
 		cpumask_and(tmp_mask, mask, cpu_online_mask);
@@ -1532,12 +1351,8 @@
 	return err;
 }
 
-<<<<<<< HEAD
 static int
 assign_irq_vector(int irq, struct irq_cfg *cfg, const struct cpumask *mask)
-=======
-static int assign_irq_vector(int irq, struct irq_cfg *cfg, cpumask_t mask)
->>>>>>> 8c384cde
 {
 	int err;
 	unsigned long flags;
@@ -1550,10 +1365,6 @@
 
 static void __clear_irq_vector(int irq, struct irq_cfg *cfg)
 {
-<<<<<<< HEAD
-=======
-	cpumask_t mask;
->>>>>>> 8c384cde
 	int cpu, vector;
 
 	BUG_ON(!cfg->vector);
@@ -1592,11 +1403,7 @@
 		if (!desc)
 			continue;
 		cfg = desc->chip_data;
-<<<<<<< HEAD
 		if (!cpumask_test_cpu(cpu, cfg->domain))
-=======
-		if (!cpu_isset(cpu, cfg->domain))
->>>>>>> 8c384cde
 			continue;
 		vector = cfg->vector;
 		per_cpu(vector_irq, cpu)[vector] = irq;
@@ -1751,12 +1558,7 @@
 
 	cfg = desc->chip_data;
 
-<<<<<<< HEAD
 	if (assign_irq_vector(irq, cfg, TARGET_CPUS))
-=======
-	mask = TARGET_CPUS;
-	if (assign_irq_vector(irq, cfg, mask))
->>>>>>> 8c384cde
 		return;
 
 	dest = cpu_mask_to_apicid_and(cfg->domain, TARGET_CPUS);
@@ -2540,17 +2342,10 @@
  * as simple as edge triggered migration and we can do the irq migration
  * with a simple atomic update to IO-APIC RTE.
  */
-<<<<<<< HEAD
 static void
 migrate_ioapic_irq_desc(struct irq_desc *desc, const struct cpumask *mask)
 {
 	struct irq_cfg *cfg;
-=======
-static void migrate_ioapic_irq_desc(struct irq_desc *desc, cpumask_t mask)
-{
-	struct irq_cfg *cfg;
-	cpumask_t tmp, cleanup_mask;
->>>>>>> 8c384cde
 	struct irte irte;
 	int modify_ioapic_rte;
 	unsigned int dest;
@@ -2570,12 +2365,7 @@
 
 	set_extra_move_desc(desc, mask);
 
-<<<<<<< HEAD
 	dest = cpu_mask_to_apicid_and(cfg->domain, mask);
-=======
-	cpus_and(tmp, cfg->domain, mask);
-	dest = cpu_mask_to_apicid(tmp);
->>>>>>> 8c384cde
 
 	modify_ioapic_rte = desc->status & IRQ_LEVEL;
 	if (modify_ioapic_rte) {
@@ -2617,11 +2407,7 @@
 	}
 
 	/* everthing is clear. we have right of way */
-<<<<<<< HEAD
 	migrate_ioapic_irq_desc(desc, &desc->pending_mask);
-=======
-	migrate_ioapic_irq_desc(desc, desc->pending_mask);
->>>>>>> 8c384cde
 
 	ret = 0;
 	desc->status &= ~IRQ_MOVE_PENDING;
@@ -2662,20 +2448,12 @@
 /*
  * Migrates the IRQ destination in the process context.
  */
-<<<<<<< HEAD
 static void set_ir_ioapic_affinity_irq_desc(struct irq_desc *desc,
 					    const struct cpumask *mask)
 {
 	if (desc->status & IRQ_LEVEL) {
 		desc->status |= IRQ_MOVE_PENDING;
 		cpumask_copy(&desc->pending_mask, mask);
-=======
-static void set_ir_ioapic_affinity_irq_desc(struct irq_desc *desc, cpumask_t mask)
-{
-	if (desc->status & IRQ_LEVEL) {
-		desc->status |= IRQ_MOVE_PENDING;
-		desc->pending_mask = mask;
->>>>>>> 8c384cde
 		migrate_irq_remapped_level_desc(desc);
 		return;
 	}
@@ -2687,11 +2465,7 @@
 {
 	struct irq_desc *desc = irq_to_desc(irq);
 
-<<<<<<< HEAD
 	set_ir_ioapic_affinity_irq_desc(desc, mask);
-=======
-	set_ir_ioapic_affinity_irq_desc(desc, *mask);
->>>>>>> 8c384cde
 }
 #endif
 
@@ -2745,11 +2519,7 @@
 		if (likely(!cfg->move_desc_pending))
 			return;
 
-<<<<<<< HEAD
-		/* domain is not change, but affinity is changed */
-=======
 		/* domain has not changed, but affinity did */
->>>>>>> 8c384cde
 		me = smp_processor_id();
 		if (cpu_isset(me, desc->affinity)) {
 			*descp = desc = move_irq_desc(desc, me);
@@ -2769,22 +2539,8 @@
 		cfg = desc->chip_data;
 #endif
 
-<<<<<<< HEAD
 	if (vector == cfg->vector && cpumask_test_cpu(me, cfg->domain))
 		send_cleanup_vector(cfg);
-=======
-#ifdef CONFIG_NUMA_MIGRATE_IRQ_DESC
-		*descp = desc = move_irq_desc(desc, me);
-		/* get the new one */
-		cfg = desc->chip_data;
-#endif
-
-		cpus_and(cleanup_mask, cfg->old_domain, cpu_online_map);
-		cfg->move_cleanup_count = cpus_weight(cleanup_mask);
-		send_IPI_mask(cleanup_mask, IRQ_MOVE_CLEANUP_VECTOR);
-		cfg->move_in_progress = 0;
-	}
->>>>>>> 8c384cde
 }
 #else
 static inline void irq_complete_move(struct irq_desc **descp) {}
@@ -3511,21 +3267,11 @@
 	unsigned dest;
 
 	cfg = irq_cfg(irq);
-<<<<<<< HEAD
 	err = assign_irq_vector(irq, cfg, TARGET_CPUS);
 	if (err)
 		return err;
 
 	dest = cpu_mask_to_apicid_and(cfg->domain, TARGET_CPUS);
-=======
-	tmp = TARGET_CPUS;
-	err = assign_irq_vector(irq, cfg, tmp);
-	if (err)
-		return err;
-
-	cpus_and(tmp, cfg->domain, tmp);
-	dest = cpu_mask_to_apicid(tmp);
->>>>>>> 8c384cde
 
 #ifdef CONFIG_INTR_REMAP
 	if (irq_remapped(irq)) {
@@ -3585,28 +3331,12 @@
 	struct irq_cfg *cfg;
 	struct msi_msg msg;
 	unsigned int dest;
-<<<<<<< HEAD
 
 	dest = set_desc_affinity(desc, mask);
 	if (dest == BAD_APICID)
 		return;
 
 	cfg = desc->chip_data;
-=======
-	cpumask_t tmp;
-
-	if (!cpumask_intersects(mask, cpu_online_mask))
-		return;
-
-	cfg = desc->chip_data;
-	if (assign_irq_vector(irq, cfg, *mask))
-		return;
-
-	set_extra_move_desc(desc, *mask);
-
-	cpumask_and(&tmp, &cfg->domain, mask);
-	dest = cpu_mask_to_apicid(tmp);
->>>>>>> 8c384cde
 
 	read_msi_msg_desc(desc, &msg);
 
@@ -3616,57 +3346,27 @@
 	msg.address_lo |= MSI_ADDR_DEST_ID(dest);
 
 	write_msi_msg_desc(desc, &msg);
-<<<<<<< HEAD
-=======
-	cpumask_copy(&desc->affinity, mask);
->>>>>>> 8c384cde
 }
 #ifdef CONFIG_INTR_REMAP
 /*
  * Migrate the MSI irq to another cpumask. This migration is
  * done in the process context using interrupt-remapping hardware.
  */
-<<<<<<< HEAD
 static void
 ir_set_msi_irq_affinity(unsigned int irq, const struct cpumask *mask)
 {
 	struct irq_desc *desc = irq_to_desc(irq);
 	struct irq_cfg *cfg = desc->chip_data;
-=======
-static void ir_set_msi_irq_affinity(unsigned int irq,
-				    const struct cpumask *mask)
-{
-	struct irq_desc *desc = irq_to_desc(irq);
-	struct irq_cfg *cfg;
->>>>>>> 8c384cde
 	unsigned int dest;
 	struct irte irte;
-<<<<<<< HEAD
-=======
-
-	if (!cpumask_intersects(mask, cpu_online_mask))
-		return;
->>>>>>> 8c384cde
 
 	if (get_irte(irq, &irte))
 		return;
 
-<<<<<<< HEAD
 	dest = set_desc_affinity(desc, mask);
 	if (dest == BAD_APICID)
 		return;
 
-=======
-	cfg = desc->chip_data;
-	if (assign_irq_vector(irq, cfg, *mask))
-		return;
-
-	set_extra_move_desc(desc, *mask);
-
-	cpumask_and(&tmp, &cfg->domain, mask);
-	dest = cpu_mask_to_apicid(tmp);
-
->>>>>>> 8c384cde
 	irte.vector = cfg->vector;
 	irte.dest_id = IRTE_DEST(dest);
 
@@ -3680,19 +3380,8 @@
 	 * at the new destination. So, time to cleanup the previous
 	 * vector allocation.
 	 */
-<<<<<<< HEAD
 	if (cfg->move_in_progress)
 		send_cleanup_vector(cfg);
-=======
-	if (cfg->move_in_progress) {
-		cpus_and(cleanup_mask, cfg->old_domain, cpu_online_map);
-		cfg->move_cleanup_count = cpus_weight(cleanup_mask);
-		send_IPI_mask(cleanup_mask, IRQ_MOVE_CLEANUP_VECTOR);
-		cfg->move_in_progress = 0;
-	}
-
-	cpumask_copy(&desc->affinity, mask);
->>>>>>> 8c384cde
 }
 
 #endif
@@ -3889,28 +3578,12 @@
 	struct irq_cfg *cfg;
 	struct msi_msg msg;
 	unsigned int dest;
-<<<<<<< HEAD
 
 	dest = set_desc_affinity(desc, mask);
 	if (dest == BAD_APICID)
 		return;
 
 	cfg = desc->chip_data;
-=======
-	cpumask_t tmp;
-
-	if (!cpumask_intersects(mask, cpu_online_mask))
-		return;
-
-	cfg = desc->chip_data;
-	if (assign_irq_vector(irq, cfg, *mask))
-		return;
-
-	set_extra_move_desc(desc, *mask);
-
-	cpumask_and(&tmp, &cfg->domain, mask);
-	dest = cpu_mask_to_apicid(tmp);
->>>>>>> 8c384cde
 
 	dmar_msi_read(irq, &msg);
 
@@ -3920,10 +3593,6 @@
 	msg.address_lo |= MSI_ADDR_DEST_ID(dest);
 
 	dmar_msi_write(irq, &msg);
-<<<<<<< HEAD
-=======
-	cpumask_copy(&desc->affinity, mask);
->>>>>>> 8c384cde
 }
 
 #endif /* CONFIG_SMP */
@@ -3964,25 +3633,11 @@
 	struct msi_msg msg;
 	unsigned int dest;
 
-<<<<<<< HEAD
 	dest = set_desc_affinity(desc, mask);
 	if (dest == BAD_APICID)
 		return;
 
 	cfg = desc->chip_data;
-=======
-	if (!cpumask_intersects(mask, cpu_online_mask))
-		return;
-
-	cfg = desc->chip_data;
-	if (assign_irq_vector(irq, cfg, *mask))
-		return;
-
-	set_extra_move_desc(desc, *mask);
-
-	cpumask_and(&tmp, &cfg->domain, mask);
-	dest = cpu_mask_to_apicid(tmp);
->>>>>>> 8c384cde
 
 	hpet_msi_read(irq, &msg);
 
@@ -3992,10 +3647,6 @@
 	msg.address_lo |= MSI_ADDR_DEST_ID(dest);
 
 	hpet_msi_write(irq, &msg);
-<<<<<<< HEAD
-=======
-	cpumask_copy(&desc->affinity, mask);
->>>>>>> 8c384cde
 }
 
 #endif /* CONFIG_SMP */
@@ -4055,7 +3706,6 @@
 	struct irq_desc *desc = irq_to_desc(irq);
 	struct irq_cfg *cfg;
 	unsigned int dest;
-<<<<<<< HEAD
 
 	dest = set_desc_affinity(desc, mask);
 	if (dest == BAD_APICID)
@@ -4064,24 +3714,6 @@
 	cfg = desc->chip_data;
 
 	target_ht_irq(irq, dest, cfg->vector);
-=======
-	cpumask_t tmp;
-
-	if (!cpumask_intersects(mask, cpu_online_mask))
-		return;
-
-	cfg = desc->chip_data;
-	if (assign_irq_vector(irq, cfg, *mask))
-		return;
-
-	set_extra_move_desc(desc, *mask);
-
-	cpumask_and(&tmp, &cfg->domain, mask);
-	dest = cpu_mask_to_apicid(tmp);
-
-	target_ht_irq(irq, dest, cfg->vector);
-	cpumask_copy(&desc->affinity, mask);
->>>>>>> 8c384cde
 }
 
 #endif
@@ -4103,22 +3735,12 @@
 	int err;
 
 	cfg = irq_cfg(irq);
-<<<<<<< HEAD
 	err = assign_irq_vector(irq, cfg, TARGET_CPUS);
-=======
-	tmp = TARGET_CPUS;
-	err = assign_irq_vector(irq, cfg, tmp);
->>>>>>> 8c384cde
 	if (!err) {
 		struct ht_irq_msg msg;
 		unsigned dest;
 
-<<<<<<< HEAD
 		dest = cpu_mask_to_apicid_and(cfg->domain, TARGET_CPUS);
-=======
-		cpus_and(tmp, cfg->domain, tmp);
-		dest = cpu_mask_to_apicid(tmp);
->>>>>>> 8c384cde
 
 		msg.address_hi = HT_IRQ_HIGH_DEST_ID(dest);
 
@@ -4164,11 +3786,7 @@
 
 	cfg = irq_cfg(irq);
 
-<<<<<<< HEAD
 	err = assign_irq_vector(irq, cfg, eligible_cpu);
-=======
-	err = assign_irq_vector(irq, cfg, *eligible_cpu);
->>>>>>> 8c384cde
 	if (err != 0)
 		return err;
 
